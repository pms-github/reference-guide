# Bug Fixes

Any patch release made for an Axon project is tailored towards resolving bugs.
This page aims to provide a dedicated overview of patch releases per project.   

## Axon Framework

### Release 4.2

 * An Aggregate's `Snapshotter` was not auto configured when Spring Boot is being used, as was filed under [#932](https://github.com/AxonFramework/AxonFramework/issues/932).
 * The `CommandResultMessage` was returned as `null` when using the [`DisruptorCommandBus`](../../configuring-infrastructure-components/command-processing/command-dispatching.md#disruptorcommandbus).
   This was solved in pull request [#1169](https://github.com/AxonFramework/AxonFramework/pull/1169).
 * The `ScopeDescriptor` used by the `DeadlineManager` had serialization issue when a user would migrate from an Axon 3.x application to Axon 4.x.
   The `axon-legacy` package has been expanded to contain legacy `ScopeDescriptor`s to resolve this problem.

For a complete list of all resolved bugs we refer to the
 [issue tracker](https://github.com/AxonFramework/AxonFramework/issues?utf8=%E2%9C%93&q=is%3Aclosed+milestone%3A%22Release+4.2%22++label%3A%22Type%3A+Bug%22).

### Release 4.1.2

 * A dependency on `XStream` was enforced undesirably through the Builder pattern introduced in 4.0. 
   This has been resolved by using a `Supplier` of a `Serializer` in the Builders instead, as described under [this](https://github.com/AxonFramework/AxonFramework/issues/1054) issue.
 * Due to a hierarchy issue in the Spring Boot auto configuration, the `JdbcTokenStore` was not always used as expected.
   The ordering has been fixed under issue [#1077](https://github.com/AxonFramework/AxonFramework/issues/1077).
 * The ordering of message handling functions was incorrect according to the documentation.
   Classes take precedence over interface, and the depth of interface hierarchy is calculated based on the inheritance level (as described [here](https://github.com/AxonFramework/AxonFramework/pull/1129)).
 
For a complete list of all resolved bugs we refer to the
 [issue tracker](https://github.com/AxonFramework/AxonFramework/issues?utf8=%E2%9C%93&q=is%3Aclosed+milestone%3A%22Release+4.1.2%22++label%3A%22Type%3A+Bug%22).

### Release 4.1.1

 * Query Dispatch Interceptors were no called correctly when a [subscription query](../../implementing-domain-logic/query-handling/dispatching-queries.md#subscription-queries) was performed when Axon Server was used as the `QueryBus`.
   This issue was marked [here](https://github.com/AxonFramework/AxonFramework/issues/1013) and resolved in pull request [#1042](https://github.com/AxonFramework/AxonFramework/pull/1042).
 * When Axon Server was (auto) configured without being able to connect to an actual instance, processing instructions were incorrectly dispatched regardless.
   Pull request [#1040](https://github.com/AxonFramework/AxonFramework/pull/1040) resolves this by making sure an active connection is present.
 * The Spring Boot auto configuration did not allow the exclusion of the `axon-server-connector` dependency due to a direct dependency on classes.
   This has been resolved by expecting fully qualified class names as Strings instead (resolved under [this](https://github.com/AxonFramework/AxonFramework/pull/1041) pull request).
 * The `JpaEventStorageEngine` was not wrapping the `appendEvents` operation in a transaction.
   Problem has been resolved under issue [#1035](https://github.com/AxonFramework/AxonFramework/issues/1035). 
 
For a complete list of all resolved bugs we refer to the
 [issue tracker](https://github.com/AxonFramework/AxonFramework/issues?utf8=%E2%9C%93&q=is%3Aclosed+milestone%3A%22Release+4.1.1%22++label%3A%22Type%3A+Bug%22). 

### Release 4.1

 * Command an Query message priority was not set correctly for the Axon Server Connector.
   This issue has been addressed under bug [#1004](https://github.com/AxonFramework/AxonFramework/pull/1004).
 * The `CapacityMonitor` was not registered correctly for Event Processor, which user "Sabartius" resolved under issue [#961](https://github.com/AxonFramework/AxonFramework/issues/961).
 * Some exception were not reported correctly and/or clearly when utilizing the Axon Server Connector (issue marked under number [#945](https://github.com/AxonFramework/AxonFramework/pull/945)).
 
For a complete list of all resolved bugs we refer to the
 [issue tracker](https://github.com/AxonFramework/AxonFramework/issues?utf8=%E2%9C%93&q=is%3Aclosed+milestone%3A%22Release+4.1%22++label%3A%22Type%3A+Bug%22).

### Release 4.0.4

 * Deserialization failures were accidentally swallowed by the command and query gateway (marked under [#967](https://github.com/AxonFramework/AxonFramework/issues/967)).
 * Resolved an issue where custom exception in a Command Handling constructor caused `NullPointerExceptions`.
 
For a complete list of all resolved bugs we refer to the
 [issue tracker](https://github.com/AxonFramework/AxonFramework/issues?utf8=%E2%9C%93&q=is%3Aclosed+milestone%3A%22Release+4.0.4%22++label%3A%22Type%3A+Bug%22).

### Release 4.0.3

 * The `SimpleQueryBus` reported exceptions on the initial result incorrectly upon performing a subscription query.
   Issue has been described and resolved under [#913](https://github.com/AxonFramework/AxonFramework/issues/913). 
 * Resolved issue where the the "download Axon Server" message was shown upon a reconnect of an application to a Axon Server node.
 * Large global index gaps between events caused issues when querying the event stream (described [here](https://github.com/AxonFramework/AxonFramework/issues/419)).
 * Fixed inconsistency in the `GlobalSequenceTrackingToken#covers(TrackingToken)` method.   
 
For a complete list of all resolved bugs we refer to the
 [issue tracker](https://github.com/AxonFramework/AxonFramework/issues?utf8=%E2%9C%93&q=is%3Aclosed+milestone%3A%22Release+4.0.3%22++label%3A%22Type%3A+Bug%22).

### Release 4.0.2

 * A timeout was thrown instead of a exception by Axon Server when a duplicate aggregate id was created, which is resolved in [#903](https://github.com/AxonFramework/AxonFramework/issues/903). 
 * Command or Query handling exception were no properly serialized through Axon Server (resolved in [#904](https://github.com/AxonFramework/AxonFramework/pull/904)). 
 
For a complete list of all resolved bugs we refer to the
 [issue tracker](https://github.com/AxonFramework/AxonFramework/issues?utf8=%E2%9C%93&q=is%3Aclosed+milestone%3A%22Release+4.0.2%22++label%3A%22Type%3A+Bug%22).

### Release 4.0.1

 * Resolved `QueryUpdateEmitter` configuration for the Axon Server connector set up (see issue [here](https://github.com/AxonFramework/AxonFramework/issues/896)).
 * For migration purposes legacy `TrackingTokens` should have been added, which is resolved [here](https://github.com/AxonFramework/AxonFramework/issues/886).
 * Event Processing was stopped after a reconnection with Axon Server. Resolve the problem in issue [#883](https://github.com/AxonFramework/AxonFramework/issues/883). 
 
For a complete list of all resolved bugs we refer to the
 [issue tracker](https://github.com/AxonFramework/AxonFramework/issues?utf8=%E2%9C%93&q=is%3Aclosed+milestone%3A%22Release+4.0.1%22++label%3A%22Type%3A+Bug%22).

### Release 4.0

The bugs marked for release 4.0 were issues introduced to new features or enhancements.
As such they should not have impacted users in any way.
Regardless, the full list can be found
 [here](https://github.com/AxonFramework/AxonFramework/issues?utf8=%E2%9C%93&q=is%3Aclosed+milestone%3A%22Release+4.0%22++label%3A%22Type%3A+Bug%22).

## Axon Framework Extensions

<<<<<<< HEAD
### Axon JGroups Extension 4.2

As marked under [this](https://github.com/AxonFramework/extension-jgroups/issues/4) issue, the command callback will
 not be called if the connection between JGroups peers dies whilst a command is in transit.
Credits go to "sgrimm-sg" for filing the issue and solving [it](https://github.com/AxonFramework/extension-jgroups/pull/5).

### Axon JGroups Extension 4.1
=======
### JGroups 4.1
>>>>>>> b7059fc2

If cluster connection message came in quickly after starting the connection, a `NullPointerException` could be thrown.
This issue was resolved for release 4.1 [here](https://github.com/AxonFramework/extension-jgroups/issues/1).

### Mongo 4.0.1

The Mongo extension incorrectly used the content type instead of the tokens type upon storing a serialized token.
The issue was marked and resolved under [#1](https://github.com/AxonFramework/extension-mongo/issues/1).

<<<<<<< HEAD
### Axon Spring Cloud Extension 4.2

When using the [Kubernetes](https://spring.io/projects/spring-cloud-kubernetes) implementation of Spring Cloud the
 `SpringCloudCommandRouter` would throw `NullPointerException`s.
This occurs because Spring Cloud Kubernetes does not support the `ServiceInstance`'s meta data field,
 which the `SpringCloudCommandRouter` relies on.
[This](https://github.com/AxonFramework/extension-springcloud/pull/10) pull request introduced a null check to ensure
 the null pointer would not be thrown again. 

### Axon Spring Cloud Extension 4.1
=======
### Spring Cloud 4.1
>>>>>>> b7059fc2

The `SpringCloudCommandRouter` failed to correctly connect to a Spring Cloud Discovery Service
 if the node did not contain any Command Handler methods.
This undesired behaviour was marked by user "travikk" and made more lenient under
 [this](https://github.com/AxonFramework/extension-springcloud/issues/1).<|MERGE_RESOLUTION|>--- conflicted
+++ resolved
@@ -97,17 +97,13 @@
 
 ## Axon Framework Extensions
 
-<<<<<<< HEAD
 ### Axon JGroups Extension 4.2
 
 As marked under [this](https://github.com/AxonFramework/extension-jgroups/issues/4) issue, the command callback will
  not be called if the connection between JGroups peers dies whilst a command is in transit.
 Credits go to "sgrimm-sg" for filing the issue and solving [it](https://github.com/AxonFramework/extension-jgroups/pull/5).
 
-### Axon JGroups Extension 4.1
-=======
 ### JGroups 4.1
->>>>>>> b7059fc2
 
 If cluster connection message came in quickly after starting the connection, a `NullPointerException` could be thrown.
 This issue was resolved for release 4.1 [here](https://github.com/AxonFramework/extension-jgroups/issues/1).
@@ -117,7 +113,6 @@
 The Mongo extension incorrectly used the content type instead of the tokens type upon storing a serialized token.
 The issue was marked and resolved under [#1](https://github.com/AxonFramework/extension-mongo/issues/1).
 
-<<<<<<< HEAD
 ### Axon Spring Cloud Extension 4.2
 
 When using the [Kubernetes](https://spring.io/projects/spring-cloud-kubernetes) implementation of Spring Cloud the
@@ -127,10 +122,7 @@
 [This](https://github.com/AxonFramework/extension-springcloud/pull/10) pull request introduced a null check to ensure
  the null pointer would not be thrown again. 
 
-### Axon Spring Cloud Extension 4.1
-=======
 ### Spring Cloud 4.1
->>>>>>> b7059fc2
 
 The `SpringCloudCommandRouter` failed to correctly connect to a Spring Cloud Discovery Service
  if the node did not contain any Command Handler methods.
