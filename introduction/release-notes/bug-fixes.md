--- conflicted
+++ resolved
@@ -86,16 +86,12 @@
 
 ## Axon Framework Extensions
 
-<<<<<<< HEAD
 ### Axon JGroups Extension 4.1
 
 If cluster connection message came in quickly after starting the connection, a `NullPointerException` could be thrown.
 This issue was resolved for release 4.1 [here](https://github.com/AxonFramework/extension-jgroups/issues/1).
 
-### Axon Mongo Extension 4.0.1
-=======
 ### Mongo 4.0.1
->>>>>>> a7b36cfc
 
 The Mongo extension incorrectly used the content type instead of the tokens type upon storing a serialized token.
 The issue was marked and resolved under [#1](https://github.com/AxonFramework/extension-mongo/issues/1).
