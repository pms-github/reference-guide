# Quick Start

This page shows you how to start building your own application using Axon platform.

 1. Get everything you need by downloading [QuickStart archive](https://axoniq.io/download). It contains a simple demo application, designed to show various aspects of the platform.
 2. Unzip `AxonQuickStart-VERSION.zip`
 3. Run the [Axon Server](axon-server.md): `$ java -jar AxonServer/axonserver-VERSION.jar`
 4. Axon Server web dashboard should be available here [`http://localhost:8024/`](http://localhost:8024/)
 5. Run the demo application: `$ cd giftcard-demo && ./mvnw spring-boot:run`
 6. Demo application should be available here [`http://localhost:8080/`](http://localhost:8080/)
<<<<<<< HEAD

 7. Explore the `README.md`

 8. [Axon Coding Tutorial #1: - The Structure of an Axon Application](https://youtu.be/tqn9p8Duy54)
=======
 7. Explore the `README.md`
>>>>>>> 987a5296
<|MERGE_RESOLUTION|>--- conflicted
+++ resolved
@@ -8,11 +8,5 @@
  4. Axon Server web dashboard should be available here [`http://localhost:8024/`](http://localhost:8024/)
  5. Run the demo application: `$ cd giftcard-demo && ./mvnw spring-boot:run`
  6. Demo application should be available here [`http://localhost:8080/`](http://localhost:8080/)
-<<<<<<< HEAD
-
  7. Explore the `README.md`
-
- 8. [Axon Coding Tutorial #1: - The Structure of an Axon Application](https://youtu.be/tqn9p8Duy54)
-=======
- 7. Explore the `README.md`
->>>>>>> 987a5296
+ 8. [Axon Coding Tutorial #1: - The Structure of an Axon Application](https://youtu.be/tqn9p8Duy54)