--- conflicted
+++ resolved
@@ -153,11 +153,7 @@
 
 Complex business logic often requires more than what an aggregate with only an aggregate root can provide. In that case, it is important that the complexity is spread over a number of entities within the aggregate. When using event sourcing, not only the aggregate root needs to use events to trigger state transitions, but so does each of the entities within that aggregate.
 
-<<<<<<< HEAD
-> **Note** A common misinterpretation of the rule that Aggregates should not expose state is that none of the Entities should contain any property accessor methods. This is not the case. In fact, an Aggregate will probably benefit a lot if the entities _within_ the aggregate expose state to the other entities in that same aggregate. However, is is recommended not to expose the state _outside_ of the Aggregate.
-=======
 > **Note** A common misinterpretation of the rule that Aggregates should not expose state is that none of the Entities should contain any property accessor methods. This is not the case. In fact, an Aggregate will probably benefit a lot if the entities _within_ the aggregate expose state to the other entities in that same aggregate. However, it is recommended not to expose the state _outside_ of the Aggregate.
->>>>>>> 0f5d1b94
 
 Axon provides support for event sourcing in complex aggregate structures. Entities are, just like the Aggregate Root, simple objects. The field that declares the child entity must be annotated with `@AggregateMember`. This annotation tells Axon that the annotated field contains a class that should be inspected for Command and Event Handlers.
 
