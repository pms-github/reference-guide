# Advanced customizations

## Parameter Resolvers

You can configure additional `ParameterResolver`s by extending the `ParameterResolverFactory` class and creating a file named `/META-INF/service/org.axonframework.common.annotation.ParameterResolverFactory` containing the fully qualified name of the implementing class.

> **Caution**
>
> At this moment, OSGi support is limited to the fact that the required headers are mentioned in the manifest file. The automatic detection of `ParameterResolverFactory` instances works in OSGi, but due to classloader limitations, it might be necessary to copy the contents of the `/META-INF/service/org.axonframework.common.annotation.ParameterResolverFactory` file to the OSGi bundle containing the classes to resolve parameters for \(i.e. the event handler\).

## Serializers

Serializers come in several flavors in the Axon Framework and are used for a variety of subjects. Currently you can choose between the `XStreamSerializer`, `JacksonSerializer` and `JavaSerializer` to serialize the messages (commands/queries/events), tokens, snapshots and sagas in an Axon application. 

As there are several objects to be serialized, it is typically desired to tune which serializer handles which. To that end, the `Configuration` API allows you to define a default, message and event serializer, which lead to the following object-serialization break down:

1. The Event `Serializer` is in charge of de-/serializing Event messages. Events are typically stored in an Event Store for a long period of time. This is the main driver for choosing the Event `Serializer` implementation.
2. The Message `Serializer` is in charge of de-/serializing the Command and Query messages (used in a distributed application set up). Messages are shared between nodes and typically need to be interoperable and/or compact. Take this into account when choosing the Message `Serializer`. 
3. The Default `Serializer` is in charge of de-/serializing the remainder, being the Tokens, Snapshots and Sagas. These objects are generally not shared between different applications, and most of these classes aren't expected to have some of the getters and setters that are, for example, typically required by Jackson based serializers. A flexible, general purpose serializer like [XStream](http://x-stream.github.io/) is quite suited for this purpose.

By default all three `Serializer` flavors are set to use the `XStreamSerializer`, which internally uses [XStream](http://x-stream.github.io/) to serialize objects to an XML format. XML is a verbose format to serialize to, but XStream has the major benefit of being able to serialize virtually anything. This verbosity is typically fine when storing tokens, sagas or snapshots, but for messages (and specifically events) XML might prove to cost too much due to its serialized size. Thus for optimization reasons you can configure different serializers for your messages. Another very valid reason for customizing Serializers is to achieve interoperability between different (Axon) applications, where the receiving end potentially enforces a specific serialized format.

There is an implicit ordering between the configurable serializer. If no Event `Serializer` is configured, the Event de-/serialization will be performed by the Message `Serializer`. In turn, if no Message `Serializer` is configured, the Default `Serializer` will take that role.

See the following example on how to configure each serializer specifically, were we use `XStreamSerializer` as the default and `JacksonSerializer` for all our messages: 

```java
public class SerializerConfiguration {
    
    public void serializerConfiguration(Configurer configurer) {
        // Per default we want the XStreamSerializer
        XStreamSerializer defaultSerializer = new XStreamSerializer();
        // But for all our messages we'd prefer the JacksonSerializer due to JSON its smaller format
        JacksonSerializer messageSerializer = new JacksonSerializer();
        
        configurer.configureSerializer(configuration -> defaultSerializer)
                  .configureMessageSerializer(configuration -> messageSerializer)
                  .configureEventSerializer(configuration -> messageSerializer);
    }
}

```

## Meta Annotations

Most annotations in Axon can be placed on other annotations, as so-called meta-annotation. When Axon scans for annotations, it will automatically scan meta-annotations as well. Annotations can override the properties defined on the meta-annotations, if desired.

For example, if you have a practice in your development team that payloads are always represented in JSON and you wish the command name to be explicitly configured, you could create your own annotation:
```java
@Retention(RetentionPolicy.RUNTIME)
@Target({ElementType.METHOD, ElementType.CONSTRUCTOR, ElementType.ANNOTATION_TYPE})
@CommandHandler(payloadType = JsonNode.class)
public @interface JsonCommandHandler {
    
    String commandName;
    
    String routingKey() default "";
}
```

By specifying the `payloadType` on the `@CommandHandler` meta-annotation, this becomes the value used for all Command Handlers annotated with `JsonCommandHandler`. These command handlers may (and should) still provide a parameter for the payload, but Axon will complain if it isn't a subclass of `JsonNode`.

The `commandName` attribute on the `JsonCommandHandler` annotation does not have a default value, and will therefore force developers to specify the name of the command. Note that, to override values, the attribute name must identical to the name on the `@CommandHandler` meta-annotation.

Lastly, the `routingKey` property is defined exactly as in the `@CommandHandler` annotation's specification to still allow developers to choose to provide a Routing Key when using the `JsonCommandHandler`.

When writing custom logic to access properties of annotation that may be meta-annotated, be use to use the `AnnotationUtils#findAnnotationAttributes(AnnotatedElement, String)` method, or the `annotationAttributes` on the `MessageHandlingMember`. Using Java's annotation API will not consider meta-annotations.

## Customizing Message Handler behavior

<<<<<<< HEAD
=======
Overriding annotations is very useful to implement best practices that you have established in your team, providing defaults or restrictions of how annotations may be used. However, they can also be very useful when special behavior needs to be added to message handlers based on the presence of an annotation.

>>>>>>> f7d0e097
### HandlerEnhancers

Handler Enhancers allow you to wrap handlers and add custom logic to the execution, or eligibility of handlers for a certain message. This differs from HandlerInterceptors in that you have access to the Aggregate member at the time of resolving, and it allows for more fine-grained control
.
You can use HandlerEnhancers to intercept and perform checks on groups of `@CommandHandler`s or `@EventHandler`s. 

To create a HandlerEnhancer you start by implementing `HandlerEnhancerDefinition` and overriding the `wrapHandler()` method. 
All this method does is give you access to the `MessageHandlingMember<T>` which is an object representing any handler that is specified in the system. 

You can then sort these handlers based on their annotations by using the `annotationAttributes(Annotation annotation)` method. This will filter out only those handlers that use that `Annotation`.

For your HandlerEnhancer to run you'll need to create a `META-INF/services/org.axonframework.messaging.annotation.HandlerEnhancerDefinition` file containing
the fully qualified class name of the handler enhancer you have created.

Example:

```java
public class MethodCommandHandlerDefinition implements HandlerEnhancerDefinition { // 1.

    @Override
    public <T> MessageHandlingMember<T> wrapHandler(MessageHandlingMember<T> original) { // 2.
        return original.annotationAttributes(CommandHandler.class) // 3.
                .map(attr -> (MessageHandlingMember<T>) new MethodCommandMessageHandlingMember(original, attr))
                .orElse(original); // 5.
    }

    private static class MethodCommandMessageHandlingMember<T> extends WrappedMessageHandlingMember<T>{

        private final String commandName;

        private MethodCommandMessageHandlingMember(MessageHandlingMember<T> delegate,
                                                   Map<String, Object> annotationAttributes) {
            super(delegate);

            if ("".equals(annotationAttributes.get("commandName"))) {
                commandName = delegate.payloadType().getName();
            } else {
                commandName = (String) annotationAttributes.get("commandName");
            }
        }

        @Override
        public boolean canHandle(Message<?> message) {
            return super.canHandle(message) && commandName.equals(((CommandMessage) message).getCommandName()); // 4.
        }

        public String commandName() {
            return commandName;
        }
    }
}
```

1. Implement the `HandlerEnhancerDefinition` interface
2. Override the `wrapHandler` method to perform your own logic.
3. Sort out the types of messages you want to handle, for example any `CommandHandler`s or your own custom annotation even.
4. Handle the method inside of a `MessageHandlingMember`
5. If you would like to skip handling just return the original that was passed into the `wrapHandler` method.

To skip all handling of the handler then just throw an exception.

## Filtering Event Storage Engine
In cases when we want to chose which events to store, `FilteringEventStorageEngine` comes handy. One imaginable case could be that we don't want to store non-domain events. `FilteringEventStorageEngine` uses a `Predicate<? super EventMessage<?>>` in order to filter events which get stored in the delegated engine. Let's try to configure a `FilteringEventStorageEngine` with `Configurer` (if you are using spring, it's enough to have a bean of type `EventStorageEngine` in your application context). This engine will store domain events only.
```java
EventStorageEngine delegate = ...
configurer.configureEmbeddedEventStore(c -> new FilteringEventStorageEngine(delegate, em -> em instanceof DomainEventMessage));
```<|MERGE_RESOLUTION|>--- conflicted
+++ resolved
@@ -68,11 +68,8 @@
 
 ## Customizing Message Handler behavior
 
-<<<<<<< HEAD
-=======
 Overriding annotations is very useful to implement best practices that you have established in your team, providing defaults or restrictions of how annotations may be used. However, they can also be very useful when special behavior needs to be added to message handlers based on the presence of an annotation.
 
->>>>>>> f7d0e097
 ### HandlerEnhancers
 
 Handler Enhancers allow you to wrap handlers and add custom logic to the execution, or eligibility of handlers for a certain message. This differs from HandlerInterceptors in that you have access to the Aggregate member at the time of resolving, and it allows for more fine-grained control
