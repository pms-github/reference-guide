--- conflicted
+++ resolved
@@ -23,25 +23,12 @@
 
 Basically, you are ready to go now. Start the Axon server using the following command:
 
-<<<<<<< HEAD
 ```sh
 # ./axonserver.jar
 ```
-
 or when not running bash shell:
 
 ```sh
-=======
-\[subs="attributes"\]
-
-```bash
-# ./axonserver.jar
-```
-
-or when not running bash shell: \[subs="attributes"\]
-
-```bash
->>>>>>> da77c970
 # java -jar axonserver.jar
 ```
 
