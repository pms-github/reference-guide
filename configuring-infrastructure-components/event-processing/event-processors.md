--- conflicted
+++ resolved
@@ -183,11 +183,7 @@
  or in any other other part of the process, the exception is propagated. 
 In case of a Tracking Processor, this means the processor will go into error mode,
  releasing any tokens and retrying at an incremental interval (starting at 1 second, up to max 60 seconds). 
-<<<<<<< HEAD
 Subscribing processor will report a publication error to the component that provided the Event.
-=======
- Subscribing processor will report a publication error to the component that provided the Event.
->>>>>>> e6cecf86
 
 To change this behavior, there are two levels at which you can customize how Axon deals with Exceptions:
 
