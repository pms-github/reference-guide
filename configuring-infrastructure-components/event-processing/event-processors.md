--- conflicted
+++ resolved
@@ -212,21 +212,9 @@
 Tuning the event processing configuration of sagas is possible by configuring Saga's assigned Event Processor via `EventProcessingConfigurer`:
 
 ```java
-<<<<<<< HEAD
-@Saga(configurationBean = "mySagaConfigBean")
-public class MySaga {
-    // methods here
-}
-
-// in the Spring configuration:
-@Bean
-public SagaConfiguration<MySaga> mySagaConfigurationBean() {
-    // create and return SagaConfiguration instance
-=======
 @Autowired
 public void configureSagaEventProcessing(EventProcessingConfigurer config) {
     config.registerTokenStore("MySagaProcessor", c -> new MySagaCustomTokenStore())
->>>>>>> 08bea7bb
 }
 ```
 {% endtab %}
@@ -606,13 +594,6 @@
 Below we can see an example of creating a `TrackingEventProcessorConfiguration` with an initial token on `"2007-12-03T10:15:30.00Z"`:
 
 ```java
-<<<<<<< HEAD
-TrackingEventProcessorConfiguration
-            .forSingleThreadedProcessing()
-            .andInitialTrackingToken(
-                streamableMessageSource ->
-                    streamableMessageSource.createTokenAt("2007-12-03T10:15:30.00Z"));
-=======
 public class Configuration {
     
     public TrackingEventProcessorConfiguration customConfiguration() {
@@ -623,5 +604,4 @@
                 ));
     }
 }
->>>>>>> 08bea7bb
 ```