# Event Processors

Event handlers define the business logic to be performed when an event is received. 
Event processors are the components that take care of the technical aspects of that processing. 
They start a unit of work and possibly a transaction.
However, they also ensure that correlation data can be correctly attached to all
messages created during event processing.

Event Processors come in roughly two forms: Subscribing and Tracking. 
Subscribing Event Processors subscribe themselves to a source of Events
and are invoked by the thread managed by the publishing mechanism. 
Tracking Event Processors, on the other hand, pull their messages from a source using a thread that it manages itself.

## Assigning handlers to processors

All processors have a name, which identifies a processor instance across JVM instances. 
Two processors with the same name are considered as two instances of the same processor.

All event handlers are attached to a processor whose name is the package name of the Event Handler's class.

For example, the following classes:

* `org.axonframework.example.eventhandling.MyHandler`,
* `org.axonframework.example.eventhandling.MyOtherHandler`, and
* `org.axonframework.example.eventhandling.module.MyHandler`

will trigger the creation of two processors:

* `org.axonframework.example.eventhandling` with 2 handlers, and
* `org.axonframework.example.eventhandling.module` with a single handler

The Configuration API allows you to configure other strategies for assigning classes to processors,
or even assign specific handler instances to specific processors.

## Ordering Event Handlers within a single Event Processor

To order Event Handlers within an Event Processor,
 the order in which Event Handlers are registered 
 \(as described in the [Registering Event Handlers](../../implementing-domain-logic/event-handling/handling-events.md#registering-event-handlers) section\) is guiding. 
Thus, the ordering in which Event Handlers will be called by an Event Processor
 for Event Handling is the same as their insertion ordering in the configuration API.

If Spring is selected as the mechanism to wire everything,
the ordering of the Event Handlers can be explicitly specified by adding the `@Order` annotation. 
This annotation should be placed at the class level of your event handler class,
and an `integer` value should be provided to specify the ordering.

Not that it is not possible to order event handlers which are not a part of the same event processor.

## Configuring processors

Processors take care of the technical aspects of handling an event,
regardless of the business logic triggered by each event. 
However, the way "regular" \(singleton, stateless\) event handlers are configured is slightly different from sagas,
as different aspects are important for both types of handlers.

### Event Processors

By default, Axon will use Tracking Event Processors.
It is possible to change how handlers are assigned and how processors are configured.

{% tabs %}
{% tab title="Axon Configuration API" %}

The `EventProcessingConfigurer` class defines a number of methods that can be used to define how processors need to be configured.

* `registerEventProcessorFactory` allows you to define a default factory method that creates event processors for which no explicit factories have been defined.
* `registerEventProcessor(String name, EventProcessorBuilder builder)` defines the factory method to use to create a processor with given `name`. 
   Note that such a processor is only created if `name` is chosen as the processor for any of the available event handler beans.
* `registerTrackingEventProcessor(String name)` defines that a processor with given name should be configured as a tracking event processor, using default settings. 
   It is configured with a TransactionManager and a TokenStore, both taken from the main configuration by default.
* `registerTrackingProcessor(String name, Function<Configuration, StreamableMessageSource<TrackedEventMessage<?>>> source, Function<Configuration, TrackingEventProcessorConfiguration> processorConfiguration)` defines that a processor with given name should be configured as a tracking processor, and use the given `TrackingEventProcessorConfiguration` to read the configuration settings for multi-threading. 
   The `StreamableMessageSource` defines an event source from which this processor should pull events.
* `usingSubscribingEventProcessors()` sets the default to subscribing event processors instead of tracking ones.

```java
Configurer configurer = DefaultConfigurer.defaultConfiguration()
    .eventProcessing(eventProcessingConfigurer -> eventProcessingConfigurer.usingSubscribingEventProcessors())
    .eventProcessing(eventProcessingConfigurer -> eventProcessingConfigurer.registerEventHandler(c -> new MyEventHandler()));

```

{% endtab %}

{% tab title="Spring Boot AutoConfiguration" %}

```java

 // Default all processors to subscribing mode.
@Autowired
public void configure(EventProcessingConfigurer config) {
    config.usingSubscribingEventProcessors();
}
```

Certain aspects of event processors can also be configured in `application.properties`.

```text
axon.eventhandling.processors.name.mode=subscribing
axon.eventhandling.processors.name.source=eventBus
```

If the name of an event processor contains periods `.`, use the map notation:

```text
axon.eventhandling.processors[name].mode=subscribing
axon.eventhandling.processors[name].source=eventBus
```
{% endtab %}
{% endtabs %}

### Multiple Event Sources

You can configure a Tracking Event Processor to use multiple sources when processing events. 
This is useful for compiling metrics across domains or simply when your events are distributed between multiple event stores.

Having multiple sources means that there might be a choice of multiple events that the processor could consume
at any given instant. Therefore, you can specify a `Comparator` to choose between them. 
The default implementation chooses the event with the oldest timestamp (i.e. the event waiting the longest).

Multiple sources also means that the tracking processor's polling interval needs to be divided between sources using a
strategy to optimize event discovery and minimize overhead in establishing costly connections to the data sources. 
Therefore, you can choose which source the majority of the polling is done on using the `longPollingSource()` method in
the builder. 
This ensures one source consumes most of the polling interval whilst also checking intermittently for events on the
other sources.
The default `longPollingSource` is done on the last configured source.

{% tabs %}
{% tab title="Axon Configuration API" %}

Create a `MultiStreamableMessageSource` using its `builder()`
 and register it as the message source when calling `EventProcessingConfigurer.registerTrackingEventProcessor()`.

For example:

```java
MultiStreamableMessageSource.builder()
        .addMessageSource("eventSourceA", eventSourceA)
        .addMessageSource("eventSourceB", eventSourceB)
        .longPollingSource("eventSourceA") // Overrides eventSourceB as the longPollingStream
        .trackedEventComparator(priorityA) // Where 'priorityA' is a comparator prioritizing events from eventSourceA
        .build();
```

{% endtab %}

{% tab title="Spring Boot AutoConfiguration" %}

```java

@Bean
public MultiStreamableMessageSource multiStreamableMessageSource(EventStore eventSourceA, EventStore eventStoreB) {
    return MultiStreamableMessageSource.builder()
            .addMessageSource("eventSourceA", eventSourceA)
            .addMessageSource("eventSourceB", eventSourceB)
            .longPollingSource("eventSourceA") // Overrides eventSourceB as the longPollingStream
            .trackedEventComparator(priorityA) // Where 'priorityA' is a comparator prioritizing events from eventSourceA
            .build();
}

@Autowired
public void configure(EventProcessingConfigurer config, MultiStreamableMessageSource multiStreamableMessageSource) {
    config.registerTrackingEventProcessor("NameOfEventProcessor", c -> multiStreamableMessageSource);
}
```

{% endtab %}
{% endtabs %}


### Sagas

It is possible to change how Sagas are configured.

{% tabs %}
{% tab title="Axon Configuration API" %}

Sagas are configured using the `SagaConfigurer` class:
```java
Configurer configurer = DefaultConfigurer.defaultConfiguration()
    .eventProcessing(eventProcessingConfigurer -> 
        eventProcessingConfigurer.registerSaga(
            MySaga.class,
            sagaConfigurer -> sagaConfigurer.configureSagaStore(c -> sagaStore)
                .configureRepository(c -> repository)
                .configureSagaManager(c -> manager)
        )
    );
```

{% endtab %}

{% tab title="Spring Boot AutoConfiguration" %}

The configuration of infrastructure components to operate sagas is triggered by the `@Saga` annotation
 \(in the `org.axonframework.spring.stereotype` package\). 
Axon will then configure a `SagaManager` and `SagaRepository`. 
The `SagaRepository` will use a `SagaStore` available in the context
 \(defaulting to `JPASagaStore` if JPA is found\) for the actual storage of sagas.

To use different `SagaStore`s for sagas,
 provide the bean name of the `SagaStore` to use in the `sagaStore` attribute of each `@Saga` annotation.

Sagas will have resources injected from the application context. 
Note that this does not mean Spring-injecting is used to inject these resources. 
The `@Autowired` and `@javax.inject.Inject` annotation can be used to demarcate dependencies,
 but they are injected by Axon by looking for these annotations on fields and methods. 
Constructor injection is not \(yet\) supported.

<<<<<<< HEAD
In addition to `SagaManager` and `SagaRepository`, Axon will also configure an Event Processor for that Saga.
By default, the name of the created Event Processor will be the Saga class name suffixed with `Processor`.
Tuning the event processing configuration of sagas is possible by configuring Saga's assigned Event Processor via `EventProcessingConfigurer`:
=======
To tune the configuration of sagas, it is possible to define a custom `SagaConfiguration` bean. 
For an annotated saga class, Axon will attempt to find a configuration for that saga. 
It does so by checking for a bean of type `SagaConfiguration` with a specific name. 
For a saga class called `MySaga`, the bean that Axon looks for is `mySagaConfiguration`. 
If no such bean is found, it creates a configuration based on available components.

If a `SagaConfiguration` instance is present for an annotated saga,
that configuration will be used to retrieve and register components for sagas of that type. 
If the `SagaConfiguration` bean is not named as described above, it is possible that saga will be registered twice.
It will then receive events in duplicate. 
To prevent this, you can specify the bean name of the `SagaConfiguration` using the `@Saga` annotation:
>>>>>>> 6c3a1108

```java
@Autowired
public void configureSagaEventProcessing(EventProcessingConfigurer config) {
    config.registerTokenStore("MySagaProcessor", c -> new MySagaCustomTokenStore())
}
```
{% endtab %}
{% endtabs %}

## Error Handling

Errors are inevitable. Depending on where they happen, you may want to respond differently.

By default exceptions raised by event handlers are logged and processing continues with the next events.
When an exception is thrown when a processor is trying to commit a transaction, update a token,
or in any other other part of the process, the exception will be propagated.
In case of a Tracking Event Processor, this means the processor will go into error mode,
releasing any tokens and retrying at an incremental interval (starting at 1 second, up to max 60 seconds).
A Subscribing Event Processor will report a publication error to the component that provided the event.

To change this behavior, there are two levels at which you can customize how Axon deals with exceptions:

### Exceptions raised by event handler methods

By default these exceptions are logged and processing continues with the next handler or message.

This behavior can be configured per processing group:

{% tabs %}
{% tab title="Axon Configuration API" %}

```java
eventProcessingConfigurer.registerDefaultListenerInvocationErrorHandler(conf -> /* create error handler */);

// or for a specific processing group:
eventProcessingConfigurer.registerListenerInvocationErrorHandler("processingGroup", conf -> /* create error handler */);
```
{% endtab %}

{% tab title="Spring Boot AutoConfiguration" %}

```java

@Autowired
public void configure(EventProcessingConfigurer config) {
    config.registerDefaultListenerInvocationErrorHandler(conf -> /* create error handler */);

    // or for a specific processing group:
    config.registerListenerInvocationErrorHandler("processingGroup", conf -> /* create error handler */);
}
```

{% endtab %}
{% endtabs %}

It is easy to implement custom error handling behavior. 
The error handling method to implement provides the exception, the event that was handled,
and a reference to the handler that was handling the message.
You can choose to retry, ignore or rethrow the exception. 
In the latter case, the exception will bubble up to the event processor level.

### Exceptions during processing

Exceptions that occur outside of the scope of an event handler, or have bubbled up from there,
 are handled by the ErrorHandler. 
The default behavior depends on the processor implementation:

A `TrackingEventProcessor` will go into Error Mode.
Then, it will retry processing the event using an incremental back-off period. 
It will start at 1 second and double after each attempt until a maximum wait time of 60 seconds per attempt is achieved. 
This back-off time ensures that if another node is able to process events successfully,
it will have the opportunity to claim the token required to process the event.

The `SubscribingEventProcessor` will have the exception bubble up to the publishing component of the event,
allowing it to deal with it, accordingly.

To customize the behavior, you can configure an error handler on the event processor level.

{% tabs %}
{% tab title="Axon Configuration API" %}

```java
eventProcessingConfigurer.registerDefaultErrorHandler(conf -> /* create error handler */);

// or for a specific processor:
eventProcessingConfigurer.registerErrorHandler("processorName", conf -> /* create error handler */);
```
{% endtab %}

{% tab title="Spring Boot AutoConfiguration" %}

```java
@Autowired
public void configure(EventProcessingConfigurer config) {
    config.registerDefaultErrorHandler(conf -> /* create error handler */);

    // or for a specific processing group:
    config.registerErrorHandler("processingGroup", conf -> /* create error handler */);
}
```
{% endtab %}
{% endtabs %}


To implement custom behavior, implement the `ErrorHandler`'s single method. 
Based on the provided `ErrorContext` object, you can decide to ignore the error, schedule retries,
 perform dead-letter-queue delivery or rethrow the exception.

## Token Store

Tracking event processors, unlike subscribing ones, need a token store to store their progress in. 
Each message a tracking processor receives through its event stream is accompanied by a token. 
This token allows the processor to reopen the stream at any later point, picking up where it left off with the last event.

The Configuration API takes the token store,
 as well as most other components processors need from the global configuration instance. 
If no token store is explicitly defined, an `InMemoryTokenStore` is used, which is _not_ recommended in production.

{% tabs %}
{% tab title="Axon Configuration API" %}
To configure a token store, use the `EventProcessingConfigurer` to define which implementation to use.
 
To configure a default TokenStore for all processors:

```java
 Configurer.eventProcessing().registerTokenStore(conf -> ... create token store ...)
```

Alternatively, to configure a TokenStore for a specific processor, use:

```java
Configurer.eventProcessing().registerTokenStore("processorName", conf -> ... create token store ...)`.
```
{% endtab %}
{% tab title="Spring Boot AutoConfiguration" %}

The default TokenStore implementation is defined based on dependencies available in Spring Boot, in the following order:

1. If any `TokenStore` bean is defined, that bean is used
2. Otherwise, if an `EntityManager` is available, the `JpaTokenStore` is defined.
3. Otherwise, if a `DataSource` is defined, the `JdbcTokenStore` is created
4. Lastly, the `InMemoryToken` store is used

To override the TokenStore, either define a bean in a Spring `@Configuration` class:

```java
@Bean
public TokenStore myCustomTokenStore() {
    return new MyCustomTokenStore();
}
```

Alternatively, inject the `EventProcessingConfigurer`, which allows more fine-grained customization:

```java
@Autowired
public void configure(EventProcessingConfigurer epConfig) {
    epConfig.registerTokenStore(conf -> new MyCustomTokenStore());

    // or, to define one for a single processor:
    epConfig.registerTokenStore("processorName", conf -> new MyCustomTokenStore());
}

```

{% endtab %}
{% endtabs %}

Note that you can override the token store to use with tracking processors
 in the `EventProcessingConfiguration` that defines that processor. 
Where possible, it is recommended to use a token store that stores tokens in the same database
 as where the event handlers update the view models. 
This way, changes to the view model can be stored atomically with the changed tokens.
This guarantees exactly once processing semantics.

## Splitting and Merging Tracking Tokens

It is possible to tune the performance of Tracking Event Processors by increasing the number of threads processing events on
 high load by splitting segments and reducing the number of threads when load reduces by merging segments.  
Splitting and merging is allowed at runtime which allows you to dynamically control the number of segments.
This can be done through the Axon Server API or through Axon Framework using the methods `splitSegment(int segmentId)`
 and `mergeSegment(int segmentId)` from `TrackingEventProcessor` by providing the segmentId of the segment you want to split or merge.

> **Segment Selection Considerations**
>
> By splitting/merging using Axon Server the most appropriate segment to split or merge is chosen for you.
> When using the Axon Framework API directly, the segment to split/merge should be deduced by the developer themselves:
>  * Split: for fair balancing, a split is ideally performed on the biggest segment
>  * Merge: for fair balancing, a merge is ideally performed on the smallest segment

## Parallel processing

Tracking processors can use multiple threads to process an event stream. 
They do so by claiming a segment which is identified by a number. 
Normally, a single thread will process a single segment.

The number of segments used can be defined. 
When an event processor starts for the first time, it can initialize a number of segments. 
This number defines the maximum number of threads that can process events simultaneously. 
Each node running of a tracking event processor will attempt to start its configured amount of threads
to start processing events.

Event handlers may have specific expectations on the ordering of events. 
If this is the case, the processor must ensure these events are sent to these handlers in that specific order. 
Axon uses the `SequencingPolicy` for this. The `SequencingPolicy` is a function that returns a value for any given message. 
If the return value of the `SequencingPolicy` function is equal for two distinct event messages,
 it means that those messages must be processed sequentially. 
By default, Axon components will use the `SequentialPerAggregatePolicy`,
 which makes it so that events published by the same aggregate instance will be handled sequentially.

A saga instance is never invoked concurrently by multiple threads. 
Therefore, a sequencing policy for a saga is irrelevant. 
Axon will ensure each saga instance receives the events it needs
 to process in the order they have been published on the event bus.

> **Note**
>
> Note that subscribing event processors don't manage their own threads. 
> Therefore, it is not possible to configure how they should receive their events. 
> Effectively, they will always work on a sequential-per-aggregate basis,
>  as that is generally the level of concurrency in the command handling component.

{% tabs %}
{% tab title="Axon Configuration API" %}
```java
DefaultConfigurer.defaultConfiguration()
    .eventProcessing(eventProcessingConfigurer -> eventProcessingConfigurer.registerTrackingEventProcessor(
            "myProcessor", 
            c -> c.eventStore(), 
            c -> c.getComponent(
                TrackingEventProcessorConfiguration.class, 
                () -> TrackingEventProcessorConfiguration.forParallelProcessing(3)
            )
        )
    );

```
{% endtab %}

{% tab title="Spring Boot AutoConfiguration" %}

You can configure the number of threads \(on this instance\)
 as well as the initial number of segments that a processor should define, if none are yet available.

```text
axon.eventhandling.processors.name.mode=tracking
# Sets the number of maximum number threads to start on this node
axon.eventhandling.processors.name.threadCount=2
# Sets the initial number of segments (i.e. defines the maximum number of overall threads)
axon.eventhandling.processors.name.initialSegmentCount=4
```
{% endtab %}
{% endtabs %}

### Sequential processing
Even though events are processed asynchronously from their publisher,
 it is often desirable to process certain events in the order they are published. 
In Axon this is controlled by the `SequencingPolicy`.

The `SequencingPolicy` defines whether events must be handled sequentially, in parallel or a combination of both. 
Policies return a sequence identifier of a given event. 
If the policy returns an equal identifier for two events,
 this means that they must be handled sequentially by the event handler. 
A `null` sequence identifier means the event may be processed in parallel with any other event.

Axon provides a number of common policies you can use:

* The `FullConcurrencyPolicy` will tell Axon that this event handler may handle all events concurrently. 
   This means that there is no relationship between the events that require them to be processed in a particular order.
* The `SequentialPolicy` tells Axon that all events must be processed sequentially. 
   Handling of an event will start when the handling of a previous event has finished.
* `SequentialPerAggregatePolicy` will force domain events that were raised from the same aggregate to be handled sequentially. 
   However, events from different aggregates may be handled concurrently. 
   This is typically a suitable policy to use for event listeners that update details from aggregates in database tables.

Besides these provided policies, you can define your own. All policies must implement the `SequencingPolicy` interface. 
This interface defines a single method, `getSequenceIdentifierFor`,
 that returns the sequence identifier for a given event. 
Events for which an equal sequence identifier is returned must be processed sequentially. 
Events that produce a different sequence identifier may be processed concurrently. 
Policy implementations may return `null` if the event may be processed in parallel to any other event.

```java
eventProcesingConfigurer.registerSequencingPolicy("processingGroup", conf -> /* define policy */);

// or, to change the default:

eventProcesingConfigurer.registerDefaultSequencingPolicy(conf -> /* define policy */);
```

### Multi-node processing

For tracking processors, it doesn't matter whether the threads handling the events are all running on the same node
 or on different nodes hosting the same \(logical\) tracking processor. 
When two instances of a tracking processor with the same name are active on different machines,
 they are considered two instances of the same logical processor. 
They will 'compete' for segments of the event stream. Each instance will 'claim' a segment,
 preventing events assigned to that segment from being processed on the other nodes.

The `TokenStore` instance will use the JVM's name
 \(usually a combination of the host name and process ID\) as the default `nodeId`. 
This can be overridden in `TokenStore` implementations that support multi-node processing.

## Distributing Events

Distributing events in inter-process environments is supported with Axon Server by default.

Alternatively, you can choose other components that you can find in one of the extension modules (Spring AMQP, Kafka).

## Replaying events

In cases when you want to rebuild projections \(view models\), replaying past events comes in handy. 
The idea is to start from the beginning of time and invoke all event handlers anew. 
The `TrackingEventProcessor` supports replaying of events. 
In order to achieve that, you should invoke the `resetTokens()` method on it. 
It is important to know that the tracking event processor must not be in active state when starting a reset. 
Hence it is wise to shut it down first, then reset it and once this was successful, start it up again. 
It is possible to define a `@ResetHandler`, so you can do some preparation prior to resetting. 
Let's take a look how we can accomplish replaying. First, we will see one simple projecting class.

```java
@ProcessingGroup("projections")
public class MyProjection {
    ...
    @EventHandler
    public void on(MyEvent event, ReplayStatus replayStatus) {
        // We can wire a ReplayStatus here so we can see whether this
        // event is delivered to our handler as a 'REGULAR' event or
        // a 'REPLAY' event
        // Perform event handling
    }

    @EventHandler
    @DisallowReplay // It is possible to prevent some handlers
                    // from being replayed
    public void on(MyOtherEvent event) {
        // Perform some side effect introducing functionality,
        // like sending an e-mail, which we do not want to be replayed
    }    

    @ResetHandler // This method will be called before replay starts
    public void onReset() {
        // Do pre-reset logic, like clearing out the projection table for a
        // clean slate
    }
    ...
}
```

And now, we can reset our `TrackingEventProcessor`:

```java
configuration.eventProcessingConfiguration()
             .eventProcessorByProcessingGroup("projections",
                                              TrackingEventProcessor.class)
             .ifPresent(trackingEventProcessor -> {
                 trackingEventProcessor.shutDown();
                 trackingEventProcessor.resetTokens(); // (1)
                 trackingEventProcessor.start();
             });
```

> **Partial Replays**
>
> It is possible to provide a token position to be used when resetting a `TrackingEventProcessor`,
>  thus specifying from which point in the event log it should start replaying the events.
>
> How to customize a tracking token position is described [here](event-processors.md#custom-tracking-token-position).

## Custom tracking token position

Prior to Axon release 3.3, you could only reset a `TrackingEventProcessor` to the beginning of the event stream. 
As of version 3.3 functionality for starting a `TrackingEventProcessor` from a custom position has been introduced. 
The `TrackingEventProcessorConfiguration` provides the option to set an initial token for a given 
 `TrackingEventProcessor` through the `andInitialTrackingToken(Function<StreamableMessageSource, TrackingToken>)` builder method. 
As an input parameter for the token builder function,
 we receive a `StreamableMessageSource` which gives us three possibilities to build a token:

* From the head of event stream: `createHeadToken()`.
* From the tail of event stream: `createTailToken()`.
* From some point in time: `createTokenAt(Instant)` and `createTokenSince(duration)` - 
   Creates a token that tracks all events after given time. 
   If there is an event exactly at the given time, it will be taken into account too.

Of course, you can completely disregard the `StreamableMessageSource` input parameter and create a token by yourself.

Below we can see an example of creating a `TrackingEventProcessorConfiguration` with an initial token on `"2007-12-03T10:15:30.00Z"`:

```java
public class Configuration {
    
    public TrackingEventProcessorConfiguration customConfiguration() {
        return TrackingEventProcessorConfiguration
                .forSingleThreadedProcessing()
                .andInitialTrackingToken(streamableMessageSource -> streamableMessageSource.createTokenAt(
                        Instant.parse("2007-12-03T10:15:30.00Z")
                ));
    }
}
```<|MERGE_RESOLUTION|>--- conflicted
+++ resolved
@@ -208,11 +208,6 @@
  but they are injected by Axon by looking for these annotations on fields and methods. 
 Constructor injection is not \(yet\) supported.
 
-<<<<<<< HEAD
-In addition to `SagaManager` and `SagaRepository`, Axon will also configure an Event Processor for that Saga.
-By default, the name of the created Event Processor will be the Saga class name suffixed with `Processor`.
-Tuning the event processing configuration of sagas is possible by configuring Saga's assigned Event Processor via `EventProcessingConfigurer`:
-=======
 To tune the configuration of sagas, it is possible to define a custom `SagaConfiguration` bean. 
 For an annotated saga class, Axon will attempt to find a configuration for that saga. 
 It does so by checking for a bean of type `SagaConfiguration` with a specific name. 
@@ -224,7 +219,6 @@
 If the `SagaConfiguration` bean is not named as described above, it is possible that saga will be registered twice.
 It will then receive events in duplicate. 
 To prevent this, you can specify the bean name of the `SagaConfiguration` using the `@Saga` annotation:
->>>>>>> 6c3a1108
 
 ```java
 @Autowired
