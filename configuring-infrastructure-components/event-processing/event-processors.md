# Event Processors

Event Handlers define the business logic to be performed when an Event is received. 
Event Processors are the components that take care of the technical aspects of that processing. 
They start a Unit of Work and possibly a transaction,
 but also ensure that correlation data can be correctly attached to all messages created during Event processing.

Event Processors come in roughly two forms: Subscribing and Tracking. 
The Subscribing Event Processors subscribe themselves to a source of Events
 and are invoked by the thread managed by the publishing mechanism. 
Tracking Event Processors, on the other hand, pull their messages from a source using a thread that it manages itself.

## Assigning handlers to processors

All processors have a name, which identifies a processor instance across JVM instances. 
Two processors with the same name, can be considered as two instances of the same processor.

All Event Handlers are attached to a Processor whose name is the package name of the Event Handler's class.

For example, the following classes:

* `org.axonframework.example.eventhandling.MyHandler`,
* `org.axonframework.example.eventhandling.MyOtherHandler`, and
* `org.axonframework.example.eventhandling.module.MyHandler`

will trigger the creation of two Processors:

* `org.axonframework.example.eventhandling` with 2 handlers, and
* `org.axonframework.example.eventhandling.module` with a single handler

The Configuration API allows you to configure other strategies for assigning classes to processors,
 or even assign specific instances to specific processors.

## Ordering Event Handlers within a single Event Processor

To order Event Handlers within an Event Processor,
 the ordering in which Event Handlers are registered 
 \(as described in the [Registering Event Handlers](../../implementing-domain-logic/event-handling/handling-events.md#registering-event-handlers) section\) is guiding. 
Thus, the ordering in which Event Handlers will be called by an Event Processor
 for Event Handling is their insertion ordering in the configuration API.

If Spring is selected as the mechanism to wire everything,
 the ordering of the Event Handlers can be specified by adding the `@Order` annotation. 
This annotation should be placed on class level of your Event Handler class,
 adding a `integer` value to specify the ordering.

Do note that it is not possible to order Event Handlers which are not a part of the same Event Processor.

## Configuring processors

Processors take care of the technical aspects of handling an event,
 regardless of the business logic triggered by each event. 
However, the way "regular" \(singleton, stateless\) event handlers are Configured is slightly different from Sagas,
 as different aspects are important for both types of handlers.

### Event Handlers

By default, Axon will use Tracking Event Processors.
It is possible to change how Handlers are assigned and how processors are configured.

{% tabs %}
{% tab title="Axon Configuration API" %}

The `EventProcessingConfigurer` class defines a number of methods that can be used to define how processors need to be configured.

* `registerEventProcessorFactory` allows you to define a default factory method that creates Event Processors for which no explicit factories have been defined.
* `registerEventProcessor(String name, EventProcessorBuilder builder)` defines the factory method to use to create a Processor with given `name`. 
   Note that such Processor is only created if `name` is chosen as the processor for any of the available Event Handler beans.
* `registerTrackingEventProcessor(String name)` defines that a processor with given name should be configured as a Tracking Event Processor, using default settings. 
   It is configured with a TransactionManager and a TokenStore, both taken from the main configuration by default.
* `registerTrackingProcessor(String name, Function<Configuration, StreamableMessageSource<TrackedEventMessage<?>>> source, Function<Configuration, TrackingEventProcessorConfiguration> processorConfiguration)` defines that a processor with given name should be configured as a Tracking Processor, and use the given `TrackingEventProcessorConfiguration` to read the configuration settings for multi-threading. 
   The `StreamableMessageSource` defines an event source from which this processor should pull for events.
* `usingSubscribingEventProcessors()` sets the default to subscribing event processors instead of tracking ones.

```java
Configurer configurer = DefaultConfigurer.defaultConfiguration()
<<<<<<< HEAD
                                .eventProcessing(eventProcessingConfigurer -> eventProcessingConfigurer.usingSubscribingEventProcessors())
                                .eventProcessing(eventProcessingConfigurer -> eventProcessingConfigurer.registerEventHandler(c -> new MyEventHandler()));


=======
    .eventProcessing(eventProcessingConfigurer -> eventProcessingConfigurer.usingSubscribingEventProcessors())
    .eventProcessing(eventProcessingConfigurer -> eventProcessingConfigurer.registerEventHandler(c -> new MyEventHandler()));
>>>>>>> c55c8991
```

{% endtab %}

{% tab title="Spring Boot AutoConfiguration" %}

```java

 // Default all processors to subscribing mode.
@Autowired
public void configure(EventProcessingConfigurer config) {
    config.usingSubscribingEventProcessors();
}
```

Certain aspect of event processors can also be configured in `application.properties`.

```text
axon.eventhandling.processors.name.mode=subscribing
axon.eventhandling.processors.name.source=eventBus
```

If the name of a processor contains periods `.`, use the map notation:

```text
axon.eventhandling.processors[name].mode=subscribing
axon.eventhandling.processors[name].source=eventBus
```
{% endtab %}
{% endtabs %}

### Multiple Event Sources

You can configure a Tracking Event Processor to use multiple sources when processing Events. 
This is useful for compiling metrics across domains or simply when your events are distributed between multiple stores.

Having multiple sources means that there might be a choice of multiple events that the processor could consume in a
 given instant and therefore you can specify a `Comparator` to choose between them. 
The default implementation chooses the Event with the oldest timestamp (i.e. the event waiting the longest).

Multiple sources also means that the tracking processor's polling interval needs to be divided between the sources in a
 strategy to optimize event discovery and minimize overhead in establishing costly connections to the data sources. 
Therefore you can choose which source the majority of the polling is done on using the `longPollingSource()` method in
 the builder. 
This ensures one source consumes most of the polling interval whilst also checking intermittently for events on the
 other sources. 
The default `longPollingSource` is done on the last configured source.

{% tabs %}
{% tab title="Axon Configuration API" %}

Create a `MultiStreamableMessageSource` using it's `builder()`
 and register is as the message source when calling `EventProcessingConfigurer.registerTrackingEventProcessor()`.

For example:

```java
MultiStreamableMessageSource.builder()
        .addMessageSource("eventSourceA", eventSourceA)
        .addMessageSource("eventSourceB", eventSourceB)
        .longPollingSource("eventSourceA") // Overrides eventSourceB as the longPollingStream
        .trackedEventComparator(priorityA) // Where 'priorityA' is a comparator prioritizing events from eventSourceA
        .build();
```

{% endtab %}

{% tab title="Spring Boot AutoConfiguration" %}

```java

@Bean
public MultiStreamableMessageSource multiStreamableMessageSource(EventStore eventSourceA, EventStore eventStoreB) {
    return MultiStreamableMessageSource.builder()
            .addMessageSource("eventSourceA", eventSourceA)
            .addMessageSource("eventSourceB", eventSourceB)
            .longPollingSource("eventSourceA") // Overrides eventSourceB as the longPollingStream
            .trackedEventComparator(priorityA) // Where 'priorityA' is a comparator prioritizing events from eventSourceA
            .build();
}

@Autowired
public void configure(EventProcessingConfigurer config, MultiStreamableMessageSource multiStreamableMessageSource) {
    config.registerTrackingEventProcessor("NameOfEventProcessor", c -> multiStreamableMessageSource);
}
```

{% endtab %}
{% endtabs %}


### Sagas

It is possible to change how Sagas are configured.

{% tabs %}
{% tab title="Axon Configuration API" %}

Sagas are configured using the `SagaConfigurer` class:
```java
Configurer configurer = DefaultConfigurer.defaultConfiguration()
    .eventProcessing(eventProcessingConfigurer -> 
        eventProcessingConfigurer.registerSaga(
            MySaga.class,
            sagaConfigurer -> sagaConfigurer.configureSagaStore(c -> sagaStore)
                .configureRepository(c -> repository)
                .configureSagaManager(c -> manager)
        )
    );
```

{% endtab %}

{% tab title="Spring Boot AutoConfiguration" %}

The configuration of infrastructure components to operate sagas is triggered by the `@Saga` annotation
 \(in package `org.axonframework.spring.stereotype`\). 
Axon will configure a `SagaManager` and `SagaRepository`. 
The `SagaRepository` will use a `SagaStore` available in the context
 \(defaulting to `JPASagaStore` if JPA is found\) for the actual storage of sagas.

To use different `SagaStore`s for sagas,
 provide the bean name of the `SagaStore` to use in the `sagaStore` attribute of each `@Saga` annotation.

Sagas will have resources injected from the application context. 
Note that this does not mean Spring-injecting is used to inject these resources. 
The `@Autowired` and `@javax.inject.Inject` annotation can be used to demarcate dependencies,
 but they are injected by Axon by looking for these annotations on fields and methods. 
Constructor injection is not \(yet\) supported.

To tune the configuration of sagas, it is possible to define a custom `SagaConfiguration` bean. 
For an annotated saga class, Axon will attempt to find a configuration for that saga. 
It does so by checking for a bean of type `SagaConfiguration` with a specific name. 
For a saga class called `MySaga`, the bean that Axon looks for is `mySagaConfiguration`. 
If no such bean is found, it creates a configuration based on available components.

If a `SagaConfiguration` instance is present for an annotated saga,
 that configuration is used to retrieve and register the components for this type of saga. 
If the `SagaConfiguration` bean is not named as described above, it is possible that the saga is registered twice,
 and receives events in duplicate. 
To prevent this, you can specify the bean name of the `SagaConfiguration` using the `@Saga` annotation:

```java
@Saga(configurationBean = "mySagaConfigBean")
public class MySaga {
    // methods here
}

// in the Spring configuration:
@Bean
public SagaConfiguration<MySaga> mySagaConfigurationBean() {
    // create and return SagaConfiguration instance
}
```
{% endtab %}
{% endtabs %}

## Error Handling

Errors are inevitable and depending on where they happen, you may want to respond differently.

By default, exceptions that are raised by Event Handlers are logged, and processing continues with the next events.
Exceptions that are thrown when a processor is trying to commit a transaction, update a token,
 or in any other other part of the process, the exception is propagated.
In case of a Tracking Processor, this means the processor will go into error mode,
 releasing any tokens and retrying at an incremental interval (starting at 1 second, up to max 60 seconds).
Subscribing processor will report a publication error to the component that provided the Event.

To change this behavior, there are two levels at which you can customize how Axon deals with Exceptions:

### Exceptions raised by event handler methods

By default, these exceptions are logged and processing continues with the next handler or message.

This behavior can be configured per processing group:

{% tabs %}
{% tab title="Axon Configuration API" %}

```java
eventProcessingConfigurer.registerDefaultListenerInvocationErrorHandler(conf -> /* create error handler */);

// or for a specific processing group:
eventProcessingConfigurer.registerListenerInvocationErrorHandler("processingGroup", conf -> /* create error handler */);
```
{% endtab %}

{% tab title="Spring Boot AutoConfiguration" %}

```java

@Autowired
public void configure(EventProcessingConfigurer config) {
    config.registerDefaultListenerInvocationErrorHandler(conf -> /* create error handler */);

    // or for a specific processing group:
    config.registerListenerInvocationErrorHandler("processingGroup", conf -> /* create error handler */);
}
```

{% endtab %}
{% endtabs %}

You can easily implement custom behavior. 
The single method to implement provides the exception, the event that was handled,
 and a reference to the handler that was handling the message. 
You can choose to retry, ignore or rethrow the exception. 
In the latter case, the exception bubbles up to the Processor level.

### Exceptions during processing

Exceptions that occur outside of the scope of a single Event Handler, or have bubbled up from there,
 are handled by the ErrorHandler. 
The default behavior depends on the Processor implementation:

The `TrackingEventProcessor` goes into Error Mode,
 where it will retry processing the Event using an incremental back-off period, starting at 1 second, 
 doubling after each attempt until a maximum wait time of 60 seconds per attempt is achieved. 
This back-off time will ensure that if another node is able to process events successfully,
 it has the opportunity to claim the token required to process the event.

The `SubscribingEventProcessor` will have the exception bubble up to the publishing component of the Event,
 allowing it to deal with it, accordingly.

To customize the behavior, you can configure an Error Handler on the Processor level.

{% tabs %}
{% tab title="Axon Configuration API" %}

```java
eventProcessingConfigurer.registerDefaultErrorHandler(conf -> /* create error handler */);

// or for a specific processor:
eventProcessingConfigurer.registerErrorHandler("processorName", conf -> /* create error handler */);
```
{% endtab %}

{% tab title="Spring Boot AutoConfiguration" %}

```java
@Autowired
public void configure(EventProcessingConfigurer config) {
    config.registerDefaultErrorHandler(conf -> /* create error handler */);

    // or for a specific processing group:
    config.registerErrorHandler("processingGroup", conf -> /* create error handler */);
}
```
{% endtab %}
{% endtabs %}


To implement custom behavior, implement the `ErrorHandler`'s single method. 
Based on the provided `ErrorContext` object, you can decide to ignore the error, schedule retries,
 perform dead-letter-queue delivery or rethrow the exception.

## Token Store

Tracking event processors, unlike subscribing ones, need a token store to store their progress in. 
Each message a tracking processor receives through its event stream is accompanied by a token. 
This token allows the processor to reopen the stream at any later point, picking up where it left off with the last Event.

The Configuration API takes the token store,
 as well as most other components processors need from the global configuration instance. 
If no token store is explicitly defined, an `InMemoryTokenStore` is used, which is _not recommended in production.

{% tabs %}
{% tab title="Axon Configuration API" %}
To configure a token store, use the `EventProcessingConfigurer` to define which implementation to use.
<<<<<<< HEAD

To configure a default TokenStore for all processors: `Configurer.eventProcessing().registerTokenStore(conf -> ... create token store ...)`.
=======
 
To configure a default TokenStore for all processors:
 `Configurer.eventProcessing().registerTokenStore(conf -> ... create token store ...)`.
>>>>>>> c55c8991

Alternatively, to configure a TokenStore for a single, specific, Processor, use:
Configurer.eventProcessing().registerTokenStore("processorName", conf -> ... create token store ...)`.
{% endtab %}
{% tab title="Spring Boot AutoConfiguration" %}

The default TokenStore implementation is defined based on dependencies available in Spring Boot, in the following order:
1. If any TokenStore bean is defined, that bean is used
2. Otherwise, if an EntityManager is available, the `JpaTokenStore` is defined.
3. Otherwise, if a DataSource is defined, the `JdbcTokenStore` is created
4. Lastly, the `InMemoryToken` store is used

To override the TokenStore, either define a bean in a Spring `@Configuration` class:

```java
@Bean
public TokenStore myCustomTokenStore() {
    return new MyCustomTokenStore();
}
```

Alternatively, inject the `EventProcessingConfigurer`, which allows more fine-grained customization:

```java
@Autowired
public void configure(EventProcessingConfigurer epConfig) {
    epConfig.registerTokenStore(conf -> new MyCustomTokenStore());

    // or, to define one for a single processor:
    epConfig.registerTokenStore("processorName", conf -> new MyCustomTokenStore());
}

```

{% endtab %}
{% endtabs %}

Note that you can override the token store to use with tracking processors
 in the respective `EventProcessingConfiguration` or `SagaConfiguration` that defines that processor. 
Where possible, it is recommended to use a token store that stores tokens in the same database
 as where the event handlers update the view models. 
This way, changes to the view model can be stored atomically with the changed tokens,
 guaranteeing exactly once processing semantics.

<<<<<<< HEAD
=======
## Event Tracker Status

In some cases it might be useful to know the state of a Tracking Event Processor for each of its segment. 
One of those cases could be when we want to rebuild our view model
 and we want to check when the Processor is caught up with all the events. 
For cases like these, the `TrackingEventProcessor` exposes `processingStatus()` method,
 which returns a map where the key is the segment identifier, and the value is the event processing status. 
Based on this status we can determine whether the Processor is caught up and/or is replaying,
 and we can verify the Tracking Token of its segments.

>>>>>>> c55c8991
## Splitting and Merging Tracking Tokens

It is possible to tune the performance of Tracking Processors by increasing the number of threads processing events on
 high load by splitting segments and reducing the number of threads when load reduces by merging segments.  
Splitting and merging are allowed at runtime allowing you to dynamically control the number of segments.
This can be done through the Axon Server API or through Axon Framework using the methods `splitSegment(int segmentId)`
 and `mergeSegment(int segmentId)` from `TrackingEventProcessor` by providing the segmentId of the segment you want to split or merge.

> **Segment Selection Considerations**
>
> By splitting/merging using Axon Server the most appropriate segment to split or merge is chosen for you.
> When using the Axon Framework API directly, the segment to split/merge should be deduced by the developer themselves:
>  * Split: for fair balancing, a split is ideally performed on the biggest segment
>  * Merge: for fair balancing, a merge is ideally performed on the smallest segment

## Parallel processing

Tracking processors can use multiple threads to process an event stream. 
They do so, by claiming a so-called segment, identifier by a number. 
Normally, a single thread will process a single segment.

The number of segments used can be defined. 
When a processor starts for the first time, it can initialize a number of segments. 
This number defines the maximum number of threads that can process events simultaneously. 
Each node running of a tracking processor will attempt to start its configured amount of threads,
 to start processing these.

Event handlers may have specific expectations on the ordering of events. 
If this is the case, the processor must ensure these events are sent to these handlers in that specific order. 
Axon uses the `SequencingPolicy` for this. The `SequencingPolicy` is essentially a function,
 that returns a value for any given message. 
If the return value of the `SequencingPolicy` function is equal for two distinct event messages,
 it means that those messages must be processed sequentially. 
By default, Axon components will use the `SequentialPerAggregatePolicy`,
 which makes it so that events published by the same aggregate instance will be handled sequentially.

A saga instance is never invoked concurrently by multiple threads. 
Therefore, a sequencing policy for a saga is irrelevant. 
Axon will ensure each saga instance receives the events it needs
 to process in the order they have been published on the event bus.

> **Note**
>
> Note that subscribing processors don't manage their own threads. 
> Therefore, it is not possible to configure how they should receive their events. 
> Effectively, they will always work on a sequential-per-aggregate basis,
>  as that is generally the level of concurrency in the Command Handling component.

{% tabs %}
{% tab title="Axon Configuration API" %}
```java
DefaultConfigurer.defaultConfiguration()
    .eventProcessing(eventProcessingConfigurer -> eventProcessingConfigurer.registerTrackingEventProcessor(
            "myProcessor", 
            c -> c.eventStore(), 
            c -> c.getComponent(
                TrackingEventProcessorConfiguration.class, 
                () -> TrackingEventProcessorConfiguration.forParallelProcessing(3)
            )
        )
    );

```
{% endtab %}

{% tab title="Spring Boot AutoConfiguration" %}

You can configure the number of threads \(on this instance\)
 as well as the initial number of segments that a processor should define, if non are yet available.

```text
axon.eventhandling.processors.name.mode=tracking
# Sets the number of maximum number threads to start on this node
axon.eventhandling.processors.name.threadCount=2
# Sets the initial number of segments (i.e. defines the maximum number of overall threads)
axon.eventhandling.processors.name.initialSegmentCount=4
```
{% endtab %}
{% endtabs %}

### Sequential processing
Even though Events are processed asynchronously from their publisher,
 it is often desirable to process certain events in the order they are published. 
In Axon this is controlled by the `SequencingPolicy`.

The `SequencingPolicy` defines whether events must be handled sequentially, in parallel or a combination of both. 
Policies return a sequence identifier of a given event. 
If the policy returns an equal identifier for two events,
 this means that they must be handled sequentially by the event handler. 
A `null` sequence identifier means the event may be processed in parallel with any other event.

Axon provides a number of common policies you can use:

* The `FullConcurrencyPolicy` will tell Axon that this event handler may handle all events concurrently. 
   This means that there is no relationship between the events that require them to be processed in a particular order.
* The `SequentialPolicy` tells Axon that all events must be processed sequentially. 
   Handling of an event will start when the handling of a previous event is finished.
* `SequentialPerAggregatePolicy` will force domain events that were raised from the same aggregate to be handled sequentially. 
   However, events from different aggregates may be handled concurrently. 
   This is typically a suitable policy to use for event listeners that update details from aggregates in database tables.

Besides these provided policies, you can define your own. All policies must implement the `SequencingPolicy` interface. 
This interface defines a single method, `getSequenceIdentifierFor`,
 that returns the sequence identifier for a given event. 
Events for which an equal sequence identifier is returned must be processed sequentially. 
Events that produce a different sequence identifier may be processed concurrently. 
Policy implementations may return `null` if the event may be processed in parallel to any other event.

```java
eventProcesingConfigurer.registerSequencingPolicy("processingGroup", conf -> /* define policy */);

// or, to change the default:

eventProcesingConfigurer.registerDefaultSequencingPolicy(conf -> /* define policy */);
```

### Multi-node processing

For tracking processors, it doesn't matter whether the threads handling the events are all running on the same node,
 or on different nodes hosting the same \(logical\) tracking processor. 
When two instances of a tracking processor, having the same name, are active on different machines,
 they are considered two instances of the same logical processor. 
They will 'compete' for segments of the event stream. Each instance will 'claim' a segment,
 preventing events assigned to that segment from being processed on the other nodes.

The `TokenStore` instance will use the JVM's name
 \(usually a combination of the host name and process ID\) as the default `nodeId`. 
This can be overridden in `TokenStore` implementations that support multi-node processing.

## Distributing Events

Distributing events in inter-process environments is supported with Axon Server by default.

Alternatively, you can choose other components that you can find in one of the extension modules (Spring AMQP, Kafka).

## Replaying events

In cases when you want to rebuild projections \(view models\), replaying past events comes in handy. 
The idea is to start from the beginning of time and invoke all event handlers anew. 
The `TrackingEventProcessor` supports replaying of events. 
In order to achieve that, you should invoke the `resetTokens()` method on it. 
It is important to know that the \`tracking event processor must not be in active state when starting a reset. 
Hence it is wise to shut it down first, then reset it and once this was successful, start it up again. 
It is possible to define a `@ResetHandler`, so you can do some preparation prior to resetting. 
Let's take a look how we can accomplish replaying. First, we will see one simple projecting class.

```java
@ProcessingGroup("projections")
public class MyProjection {
    ...
    @EventHandler
    public void on(MyEvent event, ReplayStatus replayStatus) {
                // We can wire a ReplayStatus here so we can see whether this
                //  event is delivered to our handler as a 'REGULAR' event or
                // 'REPLAY' event
        // Perform event handling
    }

    @EventHandler
    @DisallowReplay // It is possible to prevent some handlers
                            //  From being replayed
    public void on(MyOtherEvent event) {
        // Perform some side effect introducing functionality,
        //  like sending an e-mail, which we do not want to be replayed
    }    

    @ResetHandler
    public void onReset() { // will be called before replay starts
        // Do pre-reset logic, like clearing out the Projection table for a
        //  clean slate
    }
    ...
}
```

And now, we can reset our `TrackingEventProcessor`:

```java
configuration.eventProcessingConfiguration()
             .eventProcessorByProcessingGroup("projections",
                                              TrackingEventProcessor.class)
             .ifPresent(trackingEventProcessor -> {
                 trackingEventProcessor.shutDown();
                 trackingEventProcessor.resetTokens(); // (1)
                 trackingEventProcessor.start();
             });
```

> **Partial Replays**
>
> It is possible to provide a token position to be used when resetting a `TrackingEventProcessor`,
>  thus specifying from which point in the event log it should start replaying the events.
>
<<<<<<< HEAD
> How to customize a Tracking Token position is described [here](#custom-tracking-token-position).
=======
> It is possible to provide a token position to be used when resetting a `TrackingEventProcessor`,
>  thus specifying from which point in the event log it should start replaying the events.
>>>>>>> c55c8991

## Custom tracking token position

Prior to Axon release 3.3, you could only reset a `TrackingEventProcessor` to the beginning of the event stream. 
As of version 3.3 functionality for starting a `TrackingEventProcessor` from a custom position has been introduced. 
The `TrackingEventProcessorConfiguration` provides the option to set an initial token for a given 
 `TrackingEventProcessor` through the `andInitialTrackingToken(Function<StreamableMessageSource, TrackingToken>)` builder method. 
As an input parameter for the token builder function,
 we receive a `StreamableMessageSource` which gives us three possibilities to build a token:

<<<<<<< HEAD
* From the head of event stream: `createHeadToken()`.
* From the tail of event stream: `createTailToken()`.
* From some point in time: `createTokenAt(Instant)` and `createTokenSince(duration)` - Creates a token that tracks all events after given time. If there is an event exactly at the given time, it will be taken into account too.
=======
* From the head of event stream: `createHeadToken()`. 
* From the tail of event stream: `createTailToken()`. 
* From some point in time: `createTokenAt(Instant)` and `createTokenSince(duration)` - 
   Creates a token that tracks all events after given time. 
   If there is an event exactly at the given time, it will be taken into account too.
>>>>>>> c55c8991

Of course, you can completely disregard the `StreamableMessageSource` input parameter and create a token by yourself.

Below we can see an example of creating a `TrackingEventProcessorConfiguration` with an initial token on `"2007-12-03T10:15:30.00Z"`:

```java
TrackingEventProcessorConfiguration
            .forSingleThreadedProcessing()
            .andInitialTrackingToken(
                streamableMessageSource ->
                    streamableMessageSource.createTokenAt("2007-12-03T10:15:30.00Z"));
```<|MERGE_RESOLUTION|>--- conflicted
+++ resolved
@@ -74,15 +74,9 @@
 
 ```java
 Configurer configurer = DefaultConfigurer.defaultConfiguration()
-<<<<<<< HEAD
-                                .eventProcessing(eventProcessingConfigurer -> eventProcessingConfigurer.usingSubscribingEventProcessors())
-                                .eventProcessing(eventProcessingConfigurer -> eventProcessingConfigurer.registerEventHandler(c -> new MyEventHandler()));
-
-
-=======
     .eventProcessing(eventProcessingConfigurer -> eventProcessingConfigurer.usingSubscribingEventProcessors())
     .eventProcessing(eventProcessingConfigurer -> eventProcessingConfigurer.registerEventHandler(c -> new MyEventHandler()));
->>>>>>> c55c8991
+
 ```
 
 {% endtab %}
@@ -352,14 +346,9 @@
 {% tabs %}
 {% tab title="Axon Configuration API" %}
 To configure a token store, use the `EventProcessingConfigurer` to define which implementation to use.
-<<<<<<< HEAD
-
-To configure a default TokenStore for all processors: `Configurer.eventProcessing().registerTokenStore(conf -> ... create token store ...)`.
-=======
  
 To configure a default TokenStore for all processors:
  `Configurer.eventProcessing().registerTokenStore(conf -> ... create token store ...)`.
->>>>>>> c55c8991
 
 Alternatively, to configure a TokenStore for a single, specific, Processor, use:
 Configurer.eventProcessing().registerTokenStore("processorName", conf -> ... create token store ...)`.
@@ -404,19 +393,6 @@
 This way, changes to the view model can be stored atomically with the changed tokens,
  guaranteeing exactly once processing semantics.
 
-<<<<<<< HEAD
-=======
-## Event Tracker Status
-
-In some cases it might be useful to know the state of a Tracking Event Processor for each of its segment. 
-One of those cases could be when we want to rebuild our view model
- and we want to check when the Processor is caught up with all the events. 
-For cases like these, the `TrackingEventProcessor` exposes `processingStatus()` method,
- which returns a map where the key is the segment identifier, and the value is the event processing status. 
-Based on this status we can determine whether the Processor is caught up and/or is replaying,
- and we can verify the Tracking Token of its segments.
-
->>>>>>> c55c8991
 ## Splitting and Merging Tracking Tokens
 
 It is possible to tune the performance of Tracking Processors by increasing the number of threads processing events on
@@ -610,12 +586,7 @@
 > It is possible to provide a token position to be used when resetting a `TrackingEventProcessor`,
 >  thus specifying from which point in the event log it should start replaying the events.
 >
-<<<<<<< HEAD
 > How to customize a Tracking Token position is described [here](#custom-tracking-token-position).
-=======
-> It is possible to provide a token position to be used when resetting a `TrackingEventProcessor`,
->  thus specifying from which point in the event log it should start replaying the events.
->>>>>>> c55c8991
 
 ## Custom tracking token position
 
@@ -626,17 +597,11 @@
 As an input parameter for the token builder function,
  we receive a `StreamableMessageSource` which gives us three possibilities to build a token:
 
-<<<<<<< HEAD
 * From the head of event stream: `createHeadToken()`.
 * From the tail of event stream: `createTailToken()`.
-* From some point in time: `createTokenAt(Instant)` and `createTokenSince(duration)` - Creates a token that tracks all events after given time. If there is an event exactly at the given time, it will be taken into account too.
-=======
-* From the head of event stream: `createHeadToken()`. 
-* From the tail of event stream: `createTailToken()`. 
 * From some point in time: `createTokenAt(Instant)` and `createTokenSince(duration)` - 
    Creates a token that tracks all events after given time. 
    If there is an event exactly at the given time, it will be taken into account too.
->>>>>>> c55c8991
 
 Of course, you can completely disregard the `StreamableMessageSource` input parameter and create a token by yourself.
 
