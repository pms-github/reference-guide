--- conflicted
+++ resolved
@@ -489,13 +489,9 @@
 axon.distributed.load-factor=100
 ```
 
-<<<<<<< HEAD
-> The Load Factor Explained
-=======
 The load factor of any Distributed Command Bus is defaulted to a `100`.
 
 > **The Load Factor Explained**
->>>>>>> 990ec820
 > 
 > The load factor defines the amount of load that instance would carry compared to the others.
 > If you would thus have a two machine set up,
