# Deadlines

The 'Deadline' concept in Axon Framework is a mechanism which enables certain actions
 (in our case a `@DeadlineHandler` annotated method) to be executed after a certain amount of time. 
<<<<<<< HEAD
The context of this execution is an aggregate or a saga in which the deadline was scheduled. 
If the deadline becomes obsolete there is the possibility to cancel it as well.  
=======
The context of this execution is an Aggregate or a Saga in which the deadline was scheduled. 
If the Deadline becomes obsolete there is the possibility to cancel it as well.  
>>>>>>> 6c3a1108

Deadlines can be scheduled from sagas and aggregates. 
The `DeadlineManager` component is responsible for scheduling deadlines and invoking `@DeadlineHandler`s when the deadline is met. 
The `DeadlineManager` can be injected as a resource. 
It has two flavors: `SimpleDeadlineManager` and `QuartzDeadlineManager`,
 just like the [Event Scheduling](../implementing-domain-logic/complex-business-transactions/deadline-handling.md) mechanism for Sagas. 

## Scheduling a Deadline

A deadline can be scheduled by providing a `Duration` after which it will be triggered
<<<<<<< HEAD
 (or `Instant` at which it will be triggered) and a _deadline name_.

> **Scheduled Events or Scheduled Deadlines?**
>  
> Unlike [Event Scheduling](../implementing-domain-logic/complex-business-transactions/deadline-handling.md),
>  when a deadline is triggered there will be no storing of the published message. 
> Scheduling/Triggering a deadline does not involve an event bus (or event store), hence the message **is not** stored.
=======
 (or an `Instance` at which it will be triggered) and a name.

> **Scheduled Events or Scheduled Deadlines**
> 
> Unlike [Event Scheduling](../implementing-domain-logic/complex-business-transactions/deadline-handling.md),
> when a deadline is triggered there will be no storing of the published message. 
> Scheduling/Triggering a deadline does not involve an `EventBus` (or `EventStore`), hence the message is not stored.
>>>>>>> 6c3a1108

```java
class DeadlineSchedulingComponent {
    void scheduleMyDeadline() {
        String deadlineId = 
            deadlineManager.schedule(Duration.ofMillis(500), "myDeadline");
        // For example store the `deadlineId`
    }
}
```

As a result we receive a `deadlineId` which can be used to cancel the deadline. 
In most cases, storing this `deadlineId` as a field within your Aggregate/Saga is the most convenient. 
Cancelling a deadline could come in handy when a certain event means that the previously scheduled deadline has become obsolete
 (e.g. there is a deadline for paying the invoice, 
 but the client payed the amount which means that the deadline is obsolete and can be canceled).

```java
class DeadlineCancelingComponent {
    void cancelMyDeadline(String deadlineId) {
        deadlineManager.cancelSchedule("myDeadline", deadlineId);
    }
}
```

Note that there are more options to cancel a deadline next to the previously mentioned:

 * `cancelAll(String deadlineName)`
  Cancels _every_ scheduled deadline matching the given `deadlineName`.
  Note that this thus also cancels deadlines from other aggregate and/or saga instances matching the name.
 * `cancelAllWithinScope(String deadlineName)`
  Cancels a scheduled deadline matching the given `deadlineName`, _within_ the scope the method is invoked in.
  For example, if this operation is performed from within "aggregate instance X",
   the `ScopeDescriptor` from "aggregate instance X" will be used to cancel. 
 * `cancelAllWithinScope(String deadlineName, ScopeDescriptor scope)`
  Cancels a scheduled deadline matching the given `deadlineName` _and_ `ScopeDescriptor`.
  This allows canceling a deadline by name from differing scopes then the one it's executed in.

<<<<<<< HEAD
If you need some contextual data about the deadline during the deadline handling,
 you can attach a _deadline payload_ whilst scheduling:
=======
If you need contextual data about the deadline when the deadline is being handled,
 you can attach a deadline payload when scheduling a deadline:
>>>>>>> 6c3a1108

```java
class DeadlineSchedulingWithPayloadComponent {
    void scheduleMyDeadlineWithPayload() {
        String deadlineId = deadlineManager.schedule(
            Duration.ofMillis(500), "myDeadline", 
            new MyDeadlinePayload(/* some user specific parameters */)
        );
        // For example store the `deadlineId`
    }
}
```

## Handling a Deadline

We have now seen how to schedule a deadline. When the scheduled time is met,
 the corresponding `@DeadlineHandler` is invoked.
A `@DeadlineHandler` is a message handler like any other in Axon -
 it is possible to inject parameters for which `ParameterResolver`s exist. 

> **The Scope of a Deadline** 
>
> When scheduling a deadline, the context from where it was scheduled is taken into account. 
> This means a scheduled deadline will only be triggered in its originating context. 
> Thus any `@DeadlineHandler` annotated function you wish to be called on a met deadline,
>  must be in the same Aggregate/Saga from which is was scheduled.
>
> Axon calls this context a scope. 
> If necessary, implementing and providing your own scope will allow you to schedule deadlines in your custom,
>  scoped components.

A `@DeadlineHandler` is matched based on the deadline name and the deadline payload. 

```java
@DeadlineHandler(deadlineName = "myDeadline")
public void on(MyDeadlinePayload deadlinePayload) {
    // handle the deadline
}
```

If the deadline's name is not defined in the `@DeadlineHandler`,
 matching will proceed based on the deadline payload alone. 

```java
@DeadlineHandler
public void on(MyDeadlinePayload deadlinePayload) {
    // handle the deadline
}
```

If we scheduled a deadline without a specific payload,
 the `@DeadlineHandler` does not have to specify the payload. 

```java
@DeadlineHandler(deadlineName = "payloadlessDeadline")
public void on() {
    // handle the deadline
}
```

## Using Time In Your  Application

In cases where applications need to access the clock, they can take advantage of the 
clock used in the EventMessage, by accessing `GenericEventMessage.clock`. 
This clock is set to Clock.systemUTC at runtime, and manipulated to simulate time during
[testing](../implementing-domain-logic/command-handling/testing.md).

```java
public void handle(PublishTime cmd) {
    apply(new TimePublishedEvent(GenericEventMessage.clock.instant()));
}
```

Note that the current timestamp is automatically added to the EventMessage.
If handlers only need to rely on the timestamp the event was published, 
they can access that timestamp directly, as described in 
[Handling Events](../implementing-domain-logic/event-handling/handling-events.md).<|MERGE_RESOLUTION|>--- conflicted
+++ resolved
@@ -2,13 +2,8 @@
 
 The 'Deadline' concept in Axon Framework is a mechanism which enables certain actions
  (in our case a `@DeadlineHandler` annotated method) to be executed after a certain amount of time. 
-<<<<<<< HEAD
 The context of this execution is an aggregate or a saga in which the deadline was scheduled. 
 If the deadline becomes obsolete there is the possibility to cancel it as well.  
-=======
-The context of this execution is an Aggregate or a Saga in which the deadline was scheduled. 
-If the Deadline becomes obsolete there is the possibility to cancel it as well.  
->>>>>>> 6c3a1108
 
 Deadlines can be scheduled from sagas and aggregates. 
 The `DeadlineManager` component is responsible for scheduling deadlines and invoking `@DeadlineHandler`s when the deadline is met. 
@@ -19,23 +14,13 @@
 ## Scheduling a Deadline
 
 A deadline can be scheduled by providing a `Duration` after which it will be triggered
-<<<<<<< HEAD
- (or `Instant` at which it will be triggered) and a _deadline name_.
-
-> **Scheduled Events or Scheduled Deadlines?**
->  
-> Unlike [Event Scheduling](../implementing-domain-logic/complex-business-transactions/deadline-handling.md),
->  when a deadline is triggered there will be no storing of the published message. 
-> Scheduling/Triggering a deadline does not involve an event bus (or event store), hence the message **is not** stored.
-=======
- (or an `Instance` at which it will be triggered) and a name.
+ (or an `Instant` at which it will be triggered) and a _deadline name_.
 
 > **Scheduled Events or Scheduled Deadlines**
 > 
 > Unlike [Event Scheduling](../implementing-domain-logic/complex-business-transactions/deadline-handling.md),
 > when a deadline is triggered there will be no storing of the published message. 
-> Scheduling/Triggering a deadline does not involve an `EventBus` (or `EventStore`), hence the message is not stored.
->>>>>>> 6c3a1108
+> Scheduling/Triggering a deadline does not involve an `EventBus` (or `EventStore`), hence the message **is not** stored.
 
 ```java
 class DeadlineSchedulingComponent {
@@ -74,13 +59,8 @@
   Cancels a scheduled deadline matching the given `deadlineName` _and_ `ScopeDescriptor`.
   This allows canceling a deadline by name from differing scopes then the one it's executed in.
 
-<<<<<<< HEAD
-If you need some contextual data about the deadline during the deadline handling,
- you can attach a _deadline payload_ whilst scheduling:
-=======
 If you need contextual data about the deadline when the deadline is being handled,
  you can attach a deadline payload when scheduling a deadline:
->>>>>>> 6c3a1108
 
 ```java
 class DeadlineSchedulingWithPayloadComponent {
