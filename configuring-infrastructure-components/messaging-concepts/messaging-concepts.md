# Messaging concepts

One of the core concepts in Axon is messaging. All communication between components is done using message objects. This gives these components the location transparency needed to be able to scale and distribute these components when necessary.

Although all these messages implement the `Message` interface, there is a clear distinction between the different types of messages and how they are treated.

All messages contain a payload, metadata and unique identifier. The payload of the message is the functional description of what the message means. The combination of the class name of this object and the data it carries, describe the application's meaning of the message. The metadata allows you to describe the context in which a message is being sent. You can, for example, store tracing information, to allow the origin or cause of messages to be tracked. You can also store information to describe the security context under which a command is being executed.

[Axon Coding Tutorial #2: - The Core API](https://youtu.be/vnCxjWZrrk0)

> **Note**
>
> Note that all messages are immutable. Storing data in a message actually means creating a new message based on the previous one, with extra information added to it. This guarantees that messages are safe to use in a multi-threaded and distributed environment.

## Commands

Commands describe an intent to change the application's state. They are implemented as \(preferably read-only\) POJOs that are wrapped using one of the `CommandMessage` implementations.

Commands always have exactly one destination. While the sender does not care which component handles the command or where that component resides, it may be interesting knowing the outcome of it. That is why command messages sent over the command bus allow for a result to be returned.

## Events

Events are objects that describe something that has occurred in the application. A typical source of events is the aggregate. When something important has occurred within the aggregate, it will raise an event. In Axon Framework, events can be any object. You are highly encouraged to make sure all events are serializable.

<<<<<<< HEAD
When Events are dispatched, Axon wraps them in an `EventMessage`. The actual type of Message used depends on the origin of the event. When an event is raised by an aggregate, it is wrapped in a `DomainEventMessage` \(which extends `EventMessage`\). All other events are wrapped in an `EventMessage` . Aside from common `Message` attributes like the unique Identifier an `EventMessage` also contains a timestamp. The `DomainEventMessage` additionally contains the type and identifier of the aggregate that raised the event. It also contains the sequence number of the event in the aggregate's event stream, which allows the order of events to be reproduced.
=======
When Events are dispatched, Axon wraps them in an `EventMessage`. The actual type of Message used depends on the origin of the event. When an event is raised by an aggregate, it is wrapped in a `DomainEventMessage` \(which extends `EventMessage`\). All other events are wrapped in an `EventMessage` . Aside from common `Message` attributes like the unique identifier an `EventMessage` also contains a timestamp. The `DomainEventMessage` additionally contains the type and identifier of the aggregate that raised the event. It also contains the sequence number of the event in the aggregate's event stream, which allows the order of events to be reproduced.
>>>>>>> 6c3a1108

> **Note**
>
> Even though the `DomainEventMessage` contains a reference to the Aggregate Identifier, you should always include the identifier in the actual Event itself as well. The identifier in the DomainEventMessage is used by the `EventStore` to store events and may not always provide a reliable value for other purposes.

The original event object is stored as the payload of an `EventMessage`. Next to the payload, you can store information in the metadata of an event message. The intent of the metadata is to store additional information about an event that is not primarily intended as business information. Auditing information is a typical example. It allows you to see under which circumstances an Event was raised. Such as the user account that triggered the processing, or the name of the machine that processed the event.

> **Note**
>
> In general, you should not base business decisions on information in the metadata of event messages. If that is the case, you might have information attached that should really be part of the event itself instead. Metadata is typically used for reporting, auditing and tracing.

Although not enforced, it is good practice to make domain events immutable, preferably by making all fields final and by initializing the event within the constructor. Consider using a Builder pattern if event construction is too cumbersome.

> **Note**
>
> Although domain events technically indicate a state change, you should try to capture the intention of the state in the event, too. A good practice is to use an abstract implementation of a domain event to capture the fact that certain state has changed, and use a concrete sub-implementation of that abstract class that indicates the intention of the change. For example, you could have an abstract `AddressChangedEvent`, and two implementations `ContactMovedEvent` and `AddressCorrectedEvent` that capture the intent of the state change. Some listeners don't care about the intent \(e.g. database updating event listeners\). These will listen to the abstract type. Other listeners do care about the intent and these will listen to the concrete subtypes \(e.g. to send an address change confirmation email to the customer\).
>
> ![ &quot;Adding intent to events](../.gitbook/assets/state-change-intent.png)

When dispatching an Event on the Event Bus, you will need to wrap it in an Event Message. The `GenericEventMessage` is an implementation that allows you to wrap your Event in a Message. You can use the constructor, or the static `asEventMessage()` method. The latter checks whether or not the given parameter implements the `Message` interface. If it implements `EventMessage`, it is returned directly. If not, then it returns a new `GenericEventMessage` using the given `Message`'s payload and metadata. If an Event is applied \(published\) by an Aggregate, Axon will automatically wrap the Event in a `DomainEventMessage` containing the Aggregate's Identifier, Type and Sequence Number.

## Queries

Queries describe a request for information or state. A query can have multiple handlers. When dispatching queries, the client indicates whether he wants a result from one or from all available query handlers.<|MERGE_RESOLUTION|>--- conflicted
+++ resolved
@@ -22,11 +22,7 @@
 
 Events are objects that describe something that has occurred in the application. A typical source of events is the aggregate. When something important has occurred within the aggregate, it will raise an event. In Axon Framework, events can be any object. You are highly encouraged to make sure all events are serializable.
 
-<<<<<<< HEAD
-When Events are dispatched, Axon wraps them in an `EventMessage`. The actual type of Message used depends on the origin of the event. When an event is raised by an aggregate, it is wrapped in a `DomainEventMessage` \(which extends `EventMessage`\). All other events are wrapped in an `EventMessage` . Aside from common `Message` attributes like the unique Identifier an `EventMessage` also contains a timestamp. The `DomainEventMessage` additionally contains the type and identifier of the aggregate that raised the event. It also contains the sequence number of the event in the aggregate's event stream, which allows the order of events to be reproduced.
-=======
 When Events are dispatched, Axon wraps them in an `EventMessage`. The actual type of Message used depends on the origin of the event. When an event is raised by an aggregate, it is wrapped in a `DomainEventMessage` \(which extends `EventMessage`\). All other events are wrapped in an `EventMessage` . Aside from common `Message` attributes like the unique identifier an `EventMessage` also contains a timestamp. The `DomainEventMessage` additionally contains the type and identifier of the aggregate that raised the event. It also contains the sequence number of the event in the aggregate's event stream, which allows the order of events to be reproduced.
->>>>>>> 6c3a1108
 
 > **Note**
 >
