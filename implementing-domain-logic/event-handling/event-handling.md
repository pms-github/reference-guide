# Event Handling

<<<<<<< HEAD
Event handlers are the components that act on incoming events. They typically execute logic based on decisions that have been made by the command model. Usually, this involves updating view models or forwarding updates to other components, such as third party integrations. In some cases event handlers will throw events themselves based on \(patterns of\) events that they received, or even send commands to trigger further changes.
=======
Event handlers are the components that act on incoming events. 
They typically execute logic based on decisions that have been made by the command model. 
Usually, this involves updating view models or forwarding updates to other components, such as third party integrations. 
In some cases event handlers will throw events themselves based on \(patterns of\) events that they received,
 or even send commands to trigger further changes.
>>>>>>> c55c8991

[Axon Coding Tutorial #4: - The Query Model](https://youtu.be/jS1vfc5EohM)<|MERGE_RESOLUTION|>--- conflicted
+++ resolved
@@ -1,13 +1,9 @@
 # Event Handling
 
-<<<<<<< HEAD
-Event handlers are the components that act on incoming events. They typically execute logic based on decisions that have been made by the command model. Usually, this involves updating view models or forwarding updates to other components, such as third party integrations. In some cases event handlers will throw events themselves based on \(patterns of\) events that they received, or even send commands to trigger further changes.
-=======
 Event handlers are the components that act on incoming events. 
 They typically execute logic based on decisions that have been made by the command model. 
 Usually, this involves updating view models or forwarding updates to other components, such as third party integrations. 
 In some cases event handlers will throw events themselves based on \(patterns of\) events that they received,
  or even send commands to trigger further changes.
->>>>>>> c55c8991
 
 [Axon Coding Tutorial #4: - The Query Model](https://youtu.be/jS1vfc5EohM)