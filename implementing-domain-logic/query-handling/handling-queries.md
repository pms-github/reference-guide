--- conflicted
+++ resolved
@@ -125,18 +125,6 @@
 
 ### Supported Single Instance Return Values
 
-<<<<<<< HEAD
-The following list contains supported method return values for a Query Handling function
- which will react if a query expects a single result:
- 
- * A primitive type - `int`, `boolean`, etc
- * A regular object as response type - `QueryResponse` 
- * A subtype of the response type - `SubTypedQueryResponse`, where `class SubTypedQueryResponse extends QueryResponse`
- * A generic bound to the response type - `<E extends QueryResponse> E`
- * A generic with multiple bounds to the response type - `<E extends SubTypedQueryResponse & QueryResponseInterface>`, where `class SubTypedQueryResponse extends QueryResponse`
- * A`Future` of the response type - `Future<QueryResponse>`
- * An `Optional` of the response type - `Optional<QueryResponse>`
-=======
 To query for a single object,
  the `ReponseTypes#instanceOf(Class)` method should be used to create the required `ResponseType` object.
 This "instance-of-`Class`" `ResponseType` object in turn supports the following query handler return values:
@@ -146,7 +134,7 @@
  * A generic bound to `Class`
  * A `Future` of `Class`
  * A primitive of `Class`
->>>>>>> a1f9b6c6
+ * An `Optional` of `Class`
 
 > **Primitive Return Types**
 > 
