# Handling Queries

In Axon, an object may declare a number of query handler methods, by annotating them with `@QueryHandler`. 
The declared parameters of the method define which messages it will receive.

By default, `@QueryHandler` annotated methods allow the following parameter types:

* The first parameter is the payload of the query message.
   It may also be of type `Message` or `QueryMessage`,
   if the `@QueryHandler` annotation explicitly defined the name of the query the handler can process. 
   By default, a query name is the fully qualified class name of the query its payload.
* Parameters annotated with `@MetaDataValue` will resolve to the metadata value with the key as indicated on the annotation. 
   If `required` is `false` \(default\), `null` is passed when the metadata value is not present. 
   If `required` is `true`,
   the resolver will not match and prevent the method from being invoked when the metadata value is not present.
* Parameters of type `MetaData` will have the entire metadata of a `QueryMessage` injected.
<<<<<<< HEAD
* Parameters of type `UnitOfWork` get the current unit of work injected. This allows query handlers to register actions to be performed at specific stages of the unit of work, or gain access to the resources registered with it.
* Parameters of type `Message`, or `QueryMessage` will get the complete message, with both the payload and the metadata. This is useful if a method needs several meta data fields, or other properties of the wrapping message.

You can configure additional `ParameterResolver`s by implementing the `ParameterResolverFactory` interface and creating a file named `/META-INF/service/org.axonframework.common.annotation.ParameterResolverFactory` containing the fully qualified name of the implementing class. See [Advanced customizations](../../appendices/message-handler-tuning/parameter-resolvers.md) for details.

In all circumstances, at most one query handler method is invoked per query handling instance. Axon will search for the most specific method to invoke, using following rules:

1. On the actual instance level of the class hierarchy \(as returned by `this.getClass()`\), all annotated methods are evaluated
2. If one or more methods are found of which all parameters can be resolved to a value, the method with the most specific type is chosen and invoked
=======
* Parameters of type `UnitOfWork` get the current unit of work injected. This allows query handlers to register actions
   to be performed at specific stages of the unit of work, or gain access to the resources registered with it.
* Parameters of type `Message`, or `QueryMessage` will get the complete message, with both the payload and the metadata. 
   This is useful if a method needs several meta data fields, or other properties of the wrapping message.

You can configure additional `ParameterResolver`s by implementing the `ParameterResolverFactory` interface
 and creating a file named `/META-INF/service/org.axonframework.common.annotation.ParameterResolverFactory` containing the fully qualified name of the implementing class. 
See the [Parameter Resolvers](../../appendices/message-handler-tuning/parameter-resolvers.md) section for details.

In all circumstances, at most one query handler method is invoked per query handling instance. 
Axon will search for the most specific method to invoke, using following rules:

1. On the actual instance level of the class hierarchy \(as returned by `this.getClass()`\),
    all annotated methods are evaluated
2. If one or more methods are found of which all parameters can be resolved to a value,
    the method with the most specific type is chosen and invoked
>>>>>>> e6cecf86
3. If no methods are found on this level of the class hierarchy, the super type is evaluated the same way
4. When the top level of the hierarchy is reached,
    and no suitable query handler is found, this query handling instance is ignored.

Note that similar to command handling, and unlike event handling,
 query handling does not take the class hierarchy of the query message into account.

```java
// assume QueryB extends QueryA 
// and    QueryC extends QueryB
// and    a single instance of SubHandler is registered

public class TopHandler {
 
     @QueryHandler
     public MyResult handle(QueryA query) {
     }
 
     @QueryHandler
     public MyResult handle(QueryB query) {
     }
 
     @QueryHandler
     public MyResult handle(QueryC query) {
     }
 }

public class SubHandler extends TopHandler {

    @QueryHandler
    public MyResult handleEx(QueryB query) {
    }
}
```

In the example above, the handler method of `SubHandler` will be invoked for queries for `QueryB`
 and result `MyResult` the handler methods of `TopHandler` are invoked for queries for `QueryA` and `QueryC` 
 and result `MyResult`.

> **Query Response Types**
> 
> Among the usual Objects, it is also possible for queries to return primitive data types:
> 
> ```java
> public class QueryHandler {
>  
>      @QueryHandler
>      public float handle(QueryA query) {
>      }
>  }
> ```
> 
> Upon wrapping such a response for the querying party, the boxed types will be used. 

## Registering Query Handlers

It is possible to register multiple query handlers for the same query name and type of response. 
When dispatching queries,
 the client can indicate whether he wants a result from one or from all available query handlers.

{% tabs %}
{% tab title="Axon Configuration API" %}
```java
// Sample query handler
public class MyQueryHandler {
    @QueryHandler
    public String echo(String echo) {
        return echo;
    }
}

...

// To register your query handler
Configurer axonConfigurer = DefaultConfigurer.defaultConfiguration()
    .registerQueryHandler(conf -> new MyQueryHandler);
```
{% endtab %}

{% tab title="Spring Boot AutoConfiguration" %}
```java
// Sample query handler
@Component
public class MyQueryHandler {
    @QueryHandler
    public String echo(String echo) {
        return echo;
    }
}
```
{% endtab %}
{% endtabs %}<|MERGE_RESOLUTION|>--- conflicted
+++ resolved
@@ -14,17 +14,6 @@
    If `required` is `true`,
    the resolver will not match and prevent the method from being invoked when the metadata value is not present.
 * Parameters of type `MetaData` will have the entire metadata of a `QueryMessage` injected.
-<<<<<<< HEAD
-* Parameters of type `UnitOfWork` get the current unit of work injected. This allows query handlers to register actions to be performed at specific stages of the unit of work, or gain access to the resources registered with it.
-* Parameters of type `Message`, or `QueryMessage` will get the complete message, with both the payload and the metadata. This is useful if a method needs several meta data fields, or other properties of the wrapping message.
-
-You can configure additional `ParameterResolver`s by implementing the `ParameterResolverFactory` interface and creating a file named `/META-INF/service/org.axonframework.common.annotation.ParameterResolverFactory` containing the fully qualified name of the implementing class. See [Advanced customizations](../../appendices/message-handler-tuning/parameter-resolvers.md) for details.
-
-In all circumstances, at most one query handler method is invoked per query handling instance. Axon will search for the most specific method to invoke, using following rules:
-
-1. On the actual instance level of the class hierarchy \(as returned by `this.getClass()`\), all annotated methods are evaluated
-2. If one or more methods are found of which all parameters can be resolved to a value, the method with the most specific type is chosen and invoked
-=======
 * Parameters of type `UnitOfWork` get the current unit of work injected. This allows query handlers to register actions
    to be performed at specific stages of the unit of work, or gain access to the resources registered with it.
 * Parameters of type `Message`, or `QueryMessage` will get the complete message, with both the payload and the metadata. 
@@ -41,7 +30,6 @@
     all annotated methods are evaluated
 2. If one or more methods are found of which all parameters can be resolved to a value,
     the method with the most specific type is chosen and invoked
->>>>>>> e6cecf86
 3. If no methods are found on this level of the class hierarchy, the super type is evaluated the same way
 4. When the top level of the hierarchy is reached,
     and no suitable query handler is found, this query handling instance is ignored.
