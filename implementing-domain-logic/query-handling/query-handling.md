--- conflicted
+++ resolved
@@ -1,11 +1,7 @@
 # Query handling
 
-<<<<<<< HEAD
-Query handling components act on incoming query messages. They typically read data from the view models created by the event listeners. Query handling components typically do not raise new events or send commands.
-=======
 Query handling components act on incoming query messages. 
 They typically read data from the view models created by the event listeners. 
 Query handling components typically do not raise new events or send commands.
->>>>>>> c55c8991
 
 [Axon Coding Tutorial #4: - The Query Model](https://youtu.be/jS1vfc5EohM)